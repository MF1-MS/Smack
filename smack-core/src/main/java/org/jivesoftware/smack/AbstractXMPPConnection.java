--- conflicted
+++ resolved
@@ -72,11 +72,8 @@
 import org.jivesoftware.smack.parsing.ParsingExceptionCallback;
 import org.jivesoftware.smack.provider.ExtensionElementProvider;
 import org.jivesoftware.smack.provider.ProviderManager;
-<<<<<<< HEAD
 import org.jivesoftware.smack.sasl.core.SASLAnonymous;
-=======
 import org.jivesoftware.smack.util.BoundedThreadPoolExecutor;
->>>>>>> 06becd4a
 import org.jivesoftware.smack.util.DNSUtil;
 import org.jivesoftware.smack.util.Objects;
 import org.jivesoftware.smack.util.PacketParserUtils;
@@ -235,13 +232,8 @@
      * important that we use a <b>single threaded ExecutorService</b> in order to guarantee that the
      * PacketListeners are invoked in the same order the stanzas arrived.
      */
-<<<<<<< HEAD
-    private final ThreadPoolExecutor executorService = new ThreadPoolExecutor(1, 1, 0, TimeUnit.SECONDS,
-                    new ArrayBlockingQueue<Runnable>(100), new SmackExecutorThreadFactory(this, "Incoming Processor"));
-=======
     private final BoundedThreadPoolExecutor executorService = new BoundedThreadPoolExecutor(1, 1, 0, TimeUnit.SECONDS,
-                    100, new SmackExecutorThreadFactory(connectionCounterValue, "Incoming Processor"));
->>>>>>> 06becd4a
+                    100, new SmackExecutorThreadFactory(this, "Incoming Processor"));
 
     /**
      * This scheduled thread pool executor is used to remove pending callbacks.
@@ -1008,45 +1000,19 @@
      * stanza(/packet) collectors and listeners and letting them examine the stanza(/packet) to see if
      * they are a match with the filter.
      *
-<<<<<<< HEAD
      * @param stanza the stanza to process.
-     */
-    protected void processStanza(final Stanza stanza) {
+     * @throws InterruptedException
+     */
+    protected void processStanza(final Stanza stanza) throws InterruptedException {
         assert(stanza != null);
         lastStanzaReceived = System.currentTimeMillis();
         // Deliver the incoming packet to listeners.
-        executorService.submit(new Runnable() {
+        executorService.executeBlocking(new Runnable() {
             @Override
             public void run() {
                 invokePacketCollectorsAndNotifyRecvListeners(stanza);
             }
         });
-=======
-     * @param packet the stanza(/packet) to process.
-     * @throws InterruptedException
-     */
-    protected void processPacket(Stanza packet) throws InterruptedException {
-        assert(packet != null);
-        lastStanzaReceived = System.currentTimeMillis();
-        // Deliver the incoming packet to listeners.
-        executorService.executeBlocking(new ListenerNotification(packet));
-    }
-
-    /**
-     * A runnable to notify all listeners and stanza(/packet) collectors of a packet.
-     */
-    private class ListenerNotification implements Runnable {
-
-        private final Stanza packet;
-
-        public ListenerNotification(Stanza packet) {
-            this.packet = packet;
-        }
-
-        public void run() {
-            invokePacketCollectorsAndNotifyRecvListeners(packet);
-        }
->>>>>>> 06becd4a
     }
 
     /**
