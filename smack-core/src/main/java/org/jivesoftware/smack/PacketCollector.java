/**
 *
 * Copyright 2003-2007 Jive Software.
 *
 * Licensed under the Apache License, Version 2.0 (the "License");
 * you may not use this file except in compliance with the License.
 * You may obtain a copy of the License at
 *
 *     http://www.apache.org/licenses/LICENSE-2.0
 *
 * Unless required by applicable law or agreed to in writing, software
 * distributed under the License is distributed on an "AS IS" BASIS,
 * WITHOUT WARRANTIES OR CONDITIONS OF ANY KIND, either express or implied.
 * See the License for the specific language governing permissions and
 * limitations under the License.
 */

package org.jivesoftware.smack;

import java.util.concurrent.ArrayBlockingQueue;
import java.util.concurrent.TimeUnit;
import java.util.logging.Level;
import java.util.logging.Logger;

import org.jivesoftware.smack.SmackException.NoResponseException;
import org.jivesoftware.smack.XMPPException.XMPPErrorException;
import org.jivesoftware.smack.filter.PacketFilter;
import org.jivesoftware.smack.packet.Packet;

/**
 * Provides a mechanism to collect packets into a result queue that pass a
 * specified filter. The collector lets you perform blocking and polling
 * operations on the result queue. So, a PacketCollector is more suitable to
 * use than a {@link PacketListener} when you need to wait for a specific
 * result.<p>
 *
 * Each packet collector will queue up a configured number of packets for processing before
 * older packets are automatically dropped.  The default number is retrieved by 
 * {@link SmackConfiguration#getPacketCollectorSize()}.
 *
 * @see XMPPConnection#createPacketCollector(PacketFilter)
 * @author Matt Tucker
 */
public class PacketCollector {

    private static final Logger LOGGER = Logger.getLogger(PacketCollector.class.getName());

    private PacketFilter packetFilter;
    private ArrayBlockingQueue<Packet> resultQueue;
    private XMPPConnection connection;
    private boolean cancelled = false;

    /**
     * Creates a new packet collector. If the packet filter is <tt>null</tt>, then
     * all packets will match this collector.
     *
     * @param connection the connection the collector is tied to.
     * @param packetFilter determines which packets will be returned by this collector.
     */
    protected PacketCollector(XMPPConnection connection, PacketFilter packetFilter) {
        this(connection, packetFilter, SmackConfiguration.getPacketCollectorSize());
    }

    /**
     * Creates a new packet collector. If the packet filter is <tt>null</tt>, then
     * all packets will match this collector.
     *
     * @param connection the connection the collector is tied to.
     * @param packetFilter determines which packets will be returned by this collector.
     * @param maxSize the maximum number of packets that will be stored in the collector.
     */
    protected PacketCollector(XMPPConnection connection, PacketFilter packetFilter, int maxSize) {
        this.connection = connection;
        this.packetFilter = packetFilter;
        this.resultQueue = new ArrayBlockingQueue<Packet>(maxSize);
    }

    /**
     * Explicitly cancels the packet collector so that no more results are
     * queued up. Once a packet collector has been cancelled, it cannot be
     * re-enabled. Instead, a new packet collector must be created.
     */
    public void cancel() {
        // If the packet collector has already been cancelled, do nothing.
        if (!cancelled) {
            cancelled = true;
            connection.removePacketCollector(this);
        }
    }

    /**
     * Returns the packet filter associated with this packet collector. The packet
     * filter is used to determine what packets are queued as results.
     *
     * @return the packet filter.
     */
    public PacketFilter getPacketFilter() {
        return packetFilter;
    }

    /**
     * Polls to see if a packet is currently available and returns it, or
     * immediately returns <tt>null</tt> if no packets are currently in the
     * result queue.
     *
     * @return the next packet result, or <tt>null</tt> if there are no more
     *      results.
     */
    @SuppressWarnings("unchecked")
    public <P extends Packet> P pollResult() {
        return (P) resultQueue.poll();
    }

    /**
     * Returns the next available packet. The method call will block (not return) until a packet is
     * available.
     * 
     * @return the next available packet.
     */
<<<<<<< HEAD
    @SuppressWarnings("unchecked")
    public <P extends Packet> P nextResultBlockForever() {
        try {
            return (P) resultQueue.take();
        }
        catch (InterruptedException e) {
            throw new RuntimeException(e);
=======
    public Packet nextResultBlockForever() {
        Packet res = null;
        while (res == null) {
            try {
                res = resultQueue.take();
            } catch (InterruptedException e) {
                LOGGER.log(Level.FINE,
                                "nextResultBlockForever was interrupted", e);
            }
>>>>>>> 7bf31bc2
        }
        return res;
    }

    /**
     * Returns the next available packet. The method call will block until the connection's default
     * timeout has elapsed.
     * 
     * @return the next availabe packet.
     */
    public <P extends Packet> P nextResult() {
        return nextResult(connection.getPacketReplyTimeout());
    }

    /**
     * Returns the next available packet. The method call will block (not return)
     * until a packet is available or the <tt>timeout</tt> has elapsed. If the
     * timeout elapses without a result, <tt>null</tt> will be returned.
     *
     * @return the next available packet.
     */
<<<<<<< HEAD
    @SuppressWarnings("unchecked")
    public <P extends Packet> P nextResult(long timeout) {
    	try {
			return (P) resultQueue.poll(timeout, TimeUnit.MILLISECONDS);
		}
		catch (InterruptedException e) {
			throw new RuntimeException(e);
		}
=======
    public Packet nextResult(final long timeout) {
        Packet res = null;
        long remainingWait = timeout;
        final long waitStart = System.currentTimeMillis();
        while (res == null && remainingWait > 0) {
            try {
                res = resultQueue.poll(remainingWait, TimeUnit.MILLISECONDS);
                remainingWait = timeout - (System.currentTimeMillis() - waitStart);
            } catch (InterruptedException e) {
                LOGGER.log(Level.FINE, "nextResult was interrupted", e);
            }
        }
        return res;
>>>>>>> 7bf31bc2
    }

    /**
     * Returns the next available packet. The method call will block until a packet is available or
     * the connections reply timeout has elapsed. If the timeout elapses without a result,
     * <tt>null</tt> will be returned. This method does also cancel the PacketCollector.
     * 
     * @return the next available packet.
     * @throws XMPPErrorException in case an error response.
     * @throws NoResponseException if there was no response from the server.
     */
    public <P extends Packet> P nextResultOrThrow() throws NoResponseException, XMPPErrorException {
        return nextResultOrThrow(connection.getPacketReplyTimeout());
    }

    /**
     * Returns the next available packet. The method call will block until a packet is available or
     * the <tt>timeout</tt> has elapsed. This method does also cancel the PacketCollector.
     * 
     * @param timeout the amount of time to wait for the next packet (in milleseconds).
     * @return the next available packet.
     * @throws NoResponseException if there was no response from the server.
     * @throws XMPPErrorException in case an error response.
     */
    public <P extends Packet> P nextResultOrThrow(long timeout) throws NoResponseException, XMPPErrorException {
        P result = nextResult(timeout);
        cancel();
        if (result == null) {
            throw new NoResponseException();
        }

        XMPPErrorException.ifHasErrorThenThrow(result);

        return result;
    }

    /**
     * Processes a packet to see if it meets the criteria for this packet collector.
     * If so, the packet is added to the result queue.
     *
     * @param packet the packet to process.
     */
    protected void processPacket(Packet packet) {
        if (packet == null) {
            return;
        }
        
        if (packetFilter == null || packetFilter.accept(packet)) {
        	while (!resultQueue.offer(packet)) {
        		// Since we know the queue is full, this poll should never actually block.
        		resultQueue.poll();
        	}
        }
    }
}<|MERGE_RESOLUTION|>--- conflicted
+++ resolved
@@ -117,25 +117,16 @@
      * 
      * @return the next available packet.
      */
-<<<<<<< HEAD
     @SuppressWarnings("unchecked")
     public <P extends Packet> P nextResultBlockForever() {
-        try {
-            return (P) resultQueue.take();
-        }
-        catch (InterruptedException e) {
-            throw new RuntimeException(e);
-=======
-    public Packet nextResultBlockForever() {
-        Packet res = null;
+        P res = null;
         while (res == null) {
             try {
-                res = resultQueue.take();
+                res = (P) resultQueue.take();
             } catch (InterruptedException e) {
                 LOGGER.log(Level.FINE,
                                 "nextResultBlockForever was interrupted", e);
             }
->>>>>>> 7bf31bc2
         }
         return res;
     }
@@ -157,30 +148,20 @@
      *
      * @return the next available packet.
      */
-<<<<<<< HEAD
     @SuppressWarnings("unchecked")
     public <P extends Packet> P nextResult(long timeout) {
-    	try {
-			return (P) resultQueue.poll(timeout, TimeUnit.MILLISECONDS);
-		}
-		catch (InterruptedException e) {
-			throw new RuntimeException(e);
-		}
-=======
-    public Packet nextResult(final long timeout) {
-        Packet res = null;
+        P res = null;
         long remainingWait = timeout;
         final long waitStart = System.currentTimeMillis();
         while (res == null && remainingWait > 0) {
             try {
-                res = resultQueue.poll(remainingWait, TimeUnit.MILLISECONDS);
+                res = (P) resultQueue.poll(remainingWait, TimeUnit.MILLISECONDS);
                 remainingWait = timeout - (System.currentTimeMillis() - waitStart);
             } catch (InterruptedException e) {
                 LOGGER.log(Level.FINE, "nextResult was interrupted", e);
             }
         }
         return res;
->>>>>>> 7bf31bc2
     }
 
     /**
