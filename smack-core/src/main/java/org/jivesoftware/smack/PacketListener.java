/**
 *
 * Copyright 2003-2007 Jive Software.
 *
 * Licensed under the Apache License, Version 2.0 (the "License");
 * you may not use this file except in compliance with the License.
 * You may obtain a copy of the License at
 *
 *     http://www.apache.org/licenses/LICENSE-2.0
 *
 * Unless required by applicable law or agreed to in writing, software
 * distributed under the License is distributed on an "AS IS" BASIS,
 * WITHOUT WARRANTIES OR CONDITIONS OF ANY KIND, either express or implied.
 * See the License for the specific language governing permissions and
 * limitations under the License.
 */

package org.jivesoftware.smack;

/**
 * @deprecated use {@link StanzaListener} instead
 */
<<<<<<< HEAD
public interface PacketListener {

    /**
     * Process the next packet sent to this packet listener.
     * <p>
     * A single thread is responsible for invoking all listeners, so
     * it's very important that implementations of this method not block
     * for any extended period of time.
     * </p>
     *
     * @param packet the packet to process.
     * @throws InterruptedException 
     */
    public void processPacket(Stanza packet) throws NotConnectedException, InterruptedException;
=======
@Deprecated
public interface PacketListener extends StanzaListener {
>>>>>>> ed4fa339

}<|MERGE_RESOLUTION|>--- conflicted
+++ resolved
@@ -20,24 +20,7 @@
 /**
  * @deprecated use {@link StanzaListener} instead
  */
-<<<<<<< HEAD
-public interface PacketListener {
-
-    /**
-     * Process the next packet sent to this packet listener.
-     * <p>
-     * A single thread is responsible for invoking all listeners, so
-     * it's very important that implementations of this method not block
-     * for any extended period of time.
-     * </p>
-     *
-     * @param packet the packet to process.
-     * @throws InterruptedException 
-     */
-    public void processPacket(Stanza packet) throws NotConnectedException, InterruptedException;
-=======
 @Deprecated
 public interface PacketListener extends StanzaListener {
->>>>>>> ed4fa339
 
 }