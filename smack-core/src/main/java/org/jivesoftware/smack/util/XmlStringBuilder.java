--- conflicted
+++ resolved
@@ -51,15 +51,11 @@
         halfOpenElement(e.getElementName());
     }
 
-<<<<<<< HEAD
     public XmlStringBuilder(XmlElement element, XmlEnvironment enclosingXmlEnvironment) {
-=======
-    public XmlStringBuilder(FullyQualifiedElement element, XmlEnvironment enclosingXmlEnvironment) {
         this(element.getElementName(), element.getNamespace(), element.getLanguage(), enclosingXmlEnvironment);
     }
 
     public XmlStringBuilder(String elementName, String xmlNs, String xmlLang, XmlEnvironment enclosingXmlEnvironment) {
->>>>>>> ab92bc4b
         sb = new LazyStringBuilder();
         halfOpenElement(elementName);
 
