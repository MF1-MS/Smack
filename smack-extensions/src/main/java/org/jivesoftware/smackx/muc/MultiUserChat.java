/**
 *
 * Copyright 2003-2007 Jive Software.
 *
 * Licensed under the Apache License, Version 2.0 (the "License");
 * you may not use this file except in compliance with the License.
 * You may obtain a copy of the License at
 *
 *     http://www.apache.org/licenses/LICENSE-2.0
 *
 * Unless required by applicable law or agreed to in writing, software
 * distributed under the License is distributed on an "AS IS" BASIS,
 * WITHOUT WARRANTIES OR CONDITIONS OF ANY KIND, either express or implied.
 * See the License for the specific language governing permissions and
 * limitations under the License.
 */

package org.jivesoftware.smackx.muc;

import java.util.ArrayList;
import java.util.Collection;
import java.util.List;
import java.util.Map;
import java.util.Set;
import java.util.concurrent.ConcurrentHashMap;
import java.util.concurrent.CopyOnWriteArraySet;
import java.util.logging.Level;
import java.util.logging.Logger;

import org.jivesoftware.smack.AsyncButOrdered;
import org.jivesoftware.smack.MessageListener;
import org.jivesoftware.smack.PresenceListener;
import org.jivesoftware.smack.SmackException;
import org.jivesoftware.smack.SmackException.NoResponseException;
import org.jivesoftware.smack.SmackException.NotConnectedException;
import org.jivesoftware.smack.StanzaCollector;
import org.jivesoftware.smack.StanzaListener;
import org.jivesoftware.smack.XMPPConnection;
import org.jivesoftware.smack.XMPPException;
import org.jivesoftware.smack.XMPPException.XMPPErrorException;
import org.jivesoftware.smack.chat.ChatMessageListener;
import org.jivesoftware.smack.filter.AndFilter;
import org.jivesoftware.smack.filter.FromMatchesFilter;
import org.jivesoftware.smack.filter.MessageTypeFilter;
import org.jivesoftware.smack.filter.MessageWithBodiesFilter;
import org.jivesoftware.smack.filter.MessageWithSubjectFilter;
import org.jivesoftware.smack.filter.MessageWithThreadFilter;
import org.jivesoftware.smack.filter.NotFilter;
import org.jivesoftware.smack.filter.OrFilter;
import org.jivesoftware.smack.filter.PossibleFromTypeFilter;
import org.jivesoftware.smack.filter.PresenceTypeFilter;
import org.jivesoftware.smack.filter.StanzaExtensionFilter;
import org.jivesoftware.smack.filter.StanzaFilter;
import org.jivesoftware.smack.filter.StanzaIdFilter;
import org.jivesoftware.smack.filter.StanzaTypeFilter;
import org.jivesoftware.smack.filter.ToMatchesFilter;
import org.jivesoftware.smack.packet.IQ;
import org.jivesoftware.smack.packet.Message;
import org.jivesoftware.smack.packet.Presence;
import org.jivesoftware.smack.packet.Stanza;
import org.jivesoftware.smack.util.Objects;

import org.jivesoftware.smackx.disco.ServiceDiscoveryManager;
import org.jivesoftware.smackx.disco.packet.DiscoverInfo;
import org.jivesoftware.smackx.iqregister.packet.Registration;
import org.jivesoftware.smackx.muc.MultiUserChatException.MissingMucCreationAcknowledgeException;
import org.jivesoftware.smackx.muc.MultiUserChatException.MucAlreadyJoinedException;
import org.jivesoftware.smackx.muc.MultiUserChatException.MucNotJoinedException;
import org.jivesoftware.smackx.muc.MultiUserChatException.NotAMucServiceException;
import org.jivesoftware.smackx.muc.filter.MUCUserStatusCodeFilter;
import org.jivesoftware.smackx.muc.packet.Destroy;
import org.jivesoftware.smackx.muc.packet.MUCAdmin;
import org.jivesoftware.smackx.muc.packet.MUCInitialPresence;
import org.jivesoftware.smackx.muc.packet.MUCItem;
import org.jivesoftware.smackx.muc.packet.MUCOwner;
import org.jivesoftware.smackx.muc.packet.MUCUser;
import org.jivesoftware.smackx.muc.packet.MUCUser.Status;
import org.jivesoftware.smackx.xdata.Form;
import org.jivesoftware.smackx.xdata.FormField;
import org.jivesoftware.smackx.xdata.packet.DataForm;

import org.jxmpp.jid.DomainBareJid;
import org.jxmpp.jid.EntityBareJid;
import org.jxmpp.jid.EntityFullJid;
import org.jxmpp.jid.EntityJid;
import org.jxmpp.jid.Jid;
import org.jxmpp.jid.impl.JidCreate;
import org.jxmpp.jid.parts.Resourcepart;
import org.jxmpp.util.cache.ExpirationCache;

/**
 * A MultiUserChat room (XEP-45), created with {@link MultiUserChatManager#getMultiUserChat(EntityBareJid)}.
 * <p>
 * A MultiUserChat is a conversation that takes place among many users in a virtual
 * room. A room could have many occupants with different affiliation and roles.
 * Possible affiliations are "owner", "admin", "member", and "outcast". Possible roles
 * are "moderator", "participant", and "visitor". Each role and affiliation guarantees
 * different privileges (e.g. Send messages to all occupants, Kick participants and visitors,
 * Grant voice, Edit member list, etc.).
 * </p>
 * <p>
 * <b>Note:</b> Make sure to leave the MUC ({@link #leave()}) when you don't need it anymore or
 * otherwise you may leak the instance.
 * </p>
 *
 * @author Gaston Dombiak
 * @author Larry Kirschner
 * @author Florian Schmaus
 */
public class MultiUserChat {
    private static final Logger LOGGER = Logger.getLogger(MultiUserChat.class.getName());

    private static final ExpirationCache<DomainBareJid, Void> KNOWN_MUC_SERVICES = new ExpirationCache<>(
                    100, 1000 * 60 * 60 * 24);

    private final XMPPConnection connection;
    private final EntityBareJid room;
    private final MultiUserChatManager multiUserChatManager;
    private final Map<EntityFullJid, Presence> occupantsMap = new ConcurrentHashMap<>();

    private final Set<InvitationRejectionListener> invitationRejectionListeners = new CopyOnWriteArraySet<InvitationRejectionListener>();
    private final Set<SubjectUpdatedListener> subjectUpdatedListeners = new CopyOnWriteArraySet<SubjectUpdatedListener>();
    private final Set<UserStatusListener> userStatusListeners = new CopyOnWriteArraySet<UserStatusListener>();
    private final Set<ParticipantStatusListener> participantStatusListeners = new CopyOnWriteArraySet<ParticipantStatusListener>();
    private final Set<MessageListener> messageListeners = new CopyOnWriteArraySet<MessageListener>();
    private final Set<PresenceListener> presenceListeners = new CopyOnWriteArraySet<PresenceListener>();
    private final Set<PresenceListener> presenceInterceptors = new CopyOnWriteArraySet<PresenceListener>();

    /**
     * This filter will match all stanzas send from the groupchat or from one if
     * the groupchat participants, i.e. it filters only the bare JID of the from
     * attribute against the JID of the MUC.
     */
    private final StanzaFilter fromRoomFilter;

    /**
     * Same as {@link #fromRoomFilter} together with {@link MessageTypeFilter#GROUPCHAT}.
     */
    private final StanzaFilter fromRoomGroupchatFilter;

    private final StanzaListener presenceInterceptor;
    private final StanzaListener messageListener;
    private final StanzaListener presenceListener;
    private final StanzaListener subjectListener;

    private static final AsyncButOrdered<MultiUserChat> asyncButOrdered = new AsyncButOrdered<>();

    private static final StanzaFilter DECLINE_FILTER = new AndFilter(MessageTypeFilter.NORMAL,
                    new StanzaExtensionFilter(MUCUser.ELEMENT, MUCUser.NAMESPACE));
    private final StanzaListener declinesListener;

    private String subject;
    private EntityFullJid myRoomJid;
    private boolean joined = false;
    private StanzaCollector messageCollector;

    MultiUserChat(XMPPConnection connection, EntityBareJid room, MultiUserChatManager multiUserChatManager) {
        this.connection = connection;
        this.room = room;
        this.multiUserChatManager = multiUserChatManager;

        fromRoomFilter = FromMatchesFilter.create(room);
        fromRoomGroupchatFilter = new AndFilter(fromRoomFilter, MessageTypeFilter.GROUPCHAT);

        messageListener = new StanzaListener() {
            @Override
            public void processStanza(Stanza packet) throws NotConnectedException {
                final Message message = (Message) packet;

                asyncButOrdered.performAsyncButOrdered(MultiUserChat.this, new Runnable() {
                    @Override
                    public void run() {
                        for (MessageListener listener : messageListeners) {
                            listener.processMessage(message);
                        }
                    }
                });
            }
        };

        // Create a listener for subject updates.
        subjectListener = new StanzaListener() {
            @Override
            public void processStanza(Stanza packet) {
                final Message msg = (Message) packet;
                final EntityFullJid from = msg.getFrom().asEntityFullJidIfPossible();
                // Update the room subject
                subject = msg.getSubject();

                asyncButOrdered.performAsyncButOrdered(MultiUserChat.this, new Runnable() {
                    @Override
                    public void run() {
                        // Fire event for subject updated listeners
                        for (SubjectUpdatedListener listener : subjectUpdatedListeners) {
                            listener.subjectUpdated(msg.getSubject(), from);
                        }
                    }
                });
            }
        };

        // Create a listener for all presence updates.
        presenceListener = new StanzaListener() {
            @Override
            public void processStanza(final Stanza packet) {
                final Presence presence = (Presence) packet;
                final EntityFullJid from = presence.getFrom().asEntityFullJidIfPossible();
                if (from == null) {
                    return;
                }
                final EntityFullJid myRoomJID = myRoomJid;
                final boolean isUserStatusModification = presence.getFrom().equals(myRoomJID);

                asyncButOrdered.performAsyncButOrdered(MultiUserChat.this, new Runnable() {
                    @Override
                    public void run() {
                        switch (presence.getType()) {
                        case available:
                            Presence oldPresence = occupantsMap.put(from, presence);
                            if (oldPresence != null) {
                                // Get the previous occupant's affiliation & role
                                MUCUser mucExtension = MUCUser.from(oldPresence);
                                MUCAffiliation oldAffiliation = mucExtension.getItem().getAffiliation();
                                MUCRole oldRole = mucExtension.getItem().getRole();
                                // Get the new occupant's affiliation & role
                                mucExtension = MUCUser.from(packet);
                                MUCAffiliation newAffiliation = mucExtension.getItem().getAffiliation();
                                MUCRole newRole = mucExtension.getItem().getRole();
                                // Fire role modification events
                                checkRoleModifications(oldRole, newRole, isUserStatusModification, from);
                                // Fire affiliation modification events
                                checkAffiliationModifications(
                                    oldAffiliation,
                                    newAffiliation,
                                    isUserStatusModification,
                                    from);
                            }
                            else {
                                // A new occupant has joined the room
                                if (!isUserStatusModification) {
                                    for (ParticipantStatusListener listener : participantStatusListeners) {
                                        listener.joined(from);
                                    }
                                }
                            }
                            break;
                        case unavailable:
                            occupantsMap.remove(from);
                            MUCUser mucUser = MUCUser.from(packet);
                            if (mucUser != null && mucUser.hasStatus()) {
                                // Fire events according to the received presence code
                                checkPresenceCode(
                                    mucUser.getStatus(),
                                    presence.getFrom().equals(myRoomJID),
                                    mucUser,
                                    from);
                            } else {
                                // An occupant has left the room
                                if (!isUserStatusModification) {
                                    for (ParticipantStatusListener listener : participantStatusListeners) {
                                        listener.left(from);
                                    }
                                }
                            }
                            break;
                        default:
                            break;
                        }
                        for (PresenceListener listener : presenceListeners) {
                            listener.processPresence(presence);
                        }
                    }
                });
            }
        };

        // Listens for all messages that include a MUCUser extension and fire the invitation
        // rejection listeners if the message includes an invitation rejection.
        declinesListener = new StanzaListener() {
            @Override
            public void processStanza(Stanza packet) {
                Message message = (Message) packet;
                // Get the MUC User extension
                MUCUser mucUser = MUCUser.from(packet);
                MUCUser.Decline rejection = mucUser.getDecline();
                // Check if the MUCUser informs that the invitee has declined the invitation
                if (rejection == null) {
                    return;
                }
                // Fire event for invitation rejection listeners
                fireInvitationRejectionListeners(message, rejection);
            }
        };

        presenceInterceptor = new StanzaListener() {
            @Override
            public void processStanza(Stanza packet) {
                Presence presence = (Presence) packet;
                for (PresenceListener interceptor : presenceInterceptors) {
                    interceptor.processPresence(presence);
                }
            }
        };
    }


    /**
     * Returns the name of the room this MultiUserChat object represents.
     *
     * @return the multi user chat room name.
     */
    public EntityBareJid getRoom() {
        return room;
    }

    /**
     * Enter a room, as described in XEP-45 7.2.
     *
     * @param conf the configuration used to enter the room.
     * @return the returned presence by the service after the client send the initial presence in order to enter the room.
     * @throws NotConnectedException
     * @throws NoResponseException
     * @throws XMPPErrorException
     * @throws InterruptedException
     * @throws NotAMucServiceException
     * @see <a href="http://xmpp.org/extensions/xep-0045.html#enter">XEP-45 7.2 Entering a Room</a>
     */
    private Presence enter(MucEnterConfiguration conf) throws NotConnectedException, NoResponseException,
                    XMPPErrorException, InterruptedException, NotAMucServiceException {
        final DomainBareJid mucService = room.asDomainBareJid();
        if (!KNOWN_MUC_SERVICES.containsKey(mucService)) {
            if (multiUserChatManager.providesMucService(mucService)) {
                KNOWN_MUC_SERVICES.put(mucService, null);
            } else {
                throw new NotAMucServiceException(this);
            }
        }
        // We enter a room by sending a presence packet where the "to"
        // field is in the form "roomName@service/nickname"
        Presence joinPresence = conf.getJoinPresence(this);

        // Setup the messageListeners and presenceListeners *before* the join presence is send.
        connection.addSyncStanzaListener(messageListener, fromRoomGroupchatFilter);
<<<<<<< HEAD
        connection.addSyncStanzaListener(presenceListener, new AndFilter(fromRoomFilter,
                        StanzaTypeFilter.PRESENCE,
                        PossibleFromTypeFilter.ENTITY_FULL_JID));
=======
        StanzaFilter presenceFromRoomFilter = new AndFilter(fromRoomFilter,
                        StanzaTypeFilter.PRESENCE);
        connection.addSyncStanzaListener(presenceListener, presenceFromRoomFilter);
>>>>>>> b054c4fe
        // @formatter:off
        connection.addSyncStanzaListener(subjectListener,
                        new AndFilter(fromRoomFilter,
                                      MessageWithSubjectFilter.INSTANCE,
                                      new NotFilter(MessageTypeFilter.ERROR),
                                      // According to XEP-0045 § 8.1 "A message with a <subject/> and a <body/> or a <subject/> and a <thread/> is a
                                      // legitimate message, but it SHALL NOT be interpreted as a subject change."
                                      new NotFilter(MessageWithBodiesFilter.INSTANCE),
                                      new NotFilter(MessageWithThreadFilter.INSTANCE))
                        );
        // @formatter:on
        connection.addSyncStanzaListener(declinesListener, new AndFilter(fromRoomFilter, DECLINE_FILTER));
        connection.addStanzaInterceptor(presenceInterceptor, new AndFilter(ToMatchesFilter.create(room),
                        StanzaTypeFilter.PRESENCE));
        messageCollector = connection.createStanzaCollector(fromRoomGroupchatFilter);

        // Wait for a presence packet back from the server.
        // @formatter:off
        StanzaFilter responseFilter = new AndFilter(StanzaTypeFilter.PRESENCE,
                        new OrFilter(
                            // We use a bare JID filter for positive responses, since the MUC service/room may rewrite the nickname.
                            new AndFilter(FromMatchesFilter.createBare(getRoom()), MUCUserStatusCodeFilter.STATUS_110_PRESENCE_TO_SELF),
                            // In case there is an error reply, we match on an error presence with the same stanza id and from the full
                            // JID we send the join presence to.
                            new AndFilter(FromMatchesFilter.createFull(joinPresence.getTo()), new StanzaIdFilter(joinPresence), PresenceTypeFilter.ERROR)
                        )
                    );
        // @formatter:on
        StanzaCollector presenceStanzaCollector = null;
        Presence presence;
        try {
            // This stanza collector will collect the final self presence from the MUC, which also signals that we have successful entered the MUC.
            StanzaCollector selfPresenceCollector = connection.createStanzaCollectorAndSend(responseFilter, joinPresence);
            StanzaCollector.Configuration presenceStanzaCollectorConfguration = StanzaCollector.newConfiguration().setCollectorToReset(
                            selfPresenceCollector).setStanzaFilter(presenceFromRoomFilter);
            // This stanza collector is used to reset the timeout of the selfPresenceCollector.
            presenceStanzaCollector = connection.createStanzaCollector(presenceStanzaCollectorConfguration);
            presence = selfPresenceCollector.nextResultOrThrow(conf.getTimeout());
        }
        catch (NotConnectedException | InterruptedException | NoResponseException | XMPPErrorException e) {
            // Ensure that all callbacks are removed if there is an exception
            removeConnectionCallbacks();
            throw e;
        }
        finally {
            if (presenceStanzaCollector != null) {
                presenceStanzaCollector.cancel();
            }
        }

        // This presence must be send from a full JID. We use the resourcepart of this JID as nick, since the room may
        // performed roomnick rewriting
        Resourcepart receivedNickname = presence.getFrom().getResourceOrThrow();
        setNickname(receivedNickname);

        joined = true;

        // Update the list of joined rooms
        multiUserChatManager.addJoinedRoom(room);
        return presence;
    }

    private void setNickname(Resourcepart nickname) {
        this.myRoomJid = JidCreate.entityFullFrom(room, nickname);
    }

    /**
     * Get a new MUC enter configuration builder.
     *
     * @param nickname the nickname used when entering the MUC room.
     * @return a new MUC enter configuration builder.
     * @since 4.2
     */
    public MucEnterConfiguration.Builder getEnterConfigurationBuilder(Resourcepart nickname) {
        return new MucEnterConfiguration.Builder(nickname, connection.getReplyTimeout());
    }

    /**
     * Creates the room according to some default configuration, assign the requesting user as the
     * room owner, and add the owner to the room but not allow anyone else to enter the room
     * (effectively "locking" the room). The requesting user will join the room under the specified
     * nickname as soon as the room has been created.
     * <p>
     * To create an "Instant Room", that means a room with some default configuration that is
     * available for immediate access, the room's owner should send an empty form after creating the
     * room. Simply call {@link MucCreateConfigFormHandle#makeInstant()} on the returned {@link MucCreateConfigFormHandle}.
     * </p>
     * <p>
     * To create a "Reserved Room", that means a room manually configured by the room creator before
     * anyone is allowed to enter, the room's owner should complete and send a form after creating
     * the room. Once the completed configuration form is sent to the server, the server will unlock
     * the room. You can use the returned {@link MucCreateConfigFormHandle} to configure the room.
     * </p>
     *
     * @param nickname the nickname to use.
     * @return a handle to the MUC create configuration form API.
     * @throws XMPPErrorException if the room couldn't be created for some reason (e.g. 405 error if
     *         the user is not allowed to create the room)
     * @throws NoResponseException if there was no response from the server.
     * @throws InterruptedException
     * @throws NotConnectedException
     * @throws MucAlreadyJoinedException
     * @throws MissingMucCreationAcknowledgeException
     * @throws NotAMucServiceException
     */
    public synchronized MucCreateConfigFormHandle create(Resourcepart nickname) throws NoResponseException,
                    XMPPErrorException, InterruptedException, MucAlreadyJoinedException,
                    NotConnectedException, MissingMucCreationAcknowledgeException, NotAMucServiceException {
        if (joined) {
            throw new MucAlreadyJoinedException();
        }

        MucCreateConfigFormHandle mucCreateConfigFormHandle = createOrJoin(nickname);
        if (mucCreateConfigFormHandle != null) {
            // We successfully created a new room
            return mucCreateConfigFormHandle;
        }
        // We need to leave the room since it seems that the room already existed
        try {
            leave();
        }
        catch (MucNotJoinedException e) {
            LOGGER.log(Level.INFO, "Unexpected MucNotJoinedException", e);
        }
        throw new MissingMucCreationAcknowledgeException();
    }

    /**
     * Create or join the MUC room with the given nickname.
     *
     * @param nickname the nickname to use in the MUC room.
     * @return A {@link MucCreateConfigFormHandle} if the room was created while joining, or {@code null} if the room was just joined.
     * @throws NoResponseException
     * @throws XMPPErrorException
     * @throws InterruptedException
     * @throws NotConnectedException
     * @throws MucAlreadyJoinedException
     * @throws NotAMucServiceException
     */
    public synchronized MucCreateConfigFormHandle createOrJoin(Resourcepart nickname) throws NoResponseException, XMPPErrorException,
                    InterruptedException, MucAlreadyJoinedException, NotConnectedException, NotAMucServiceException {
        MucEnterConfiguration mucEnterConfiguration = getEnterConfigurationBuilder(nickname).build();
        return createOrJoin(mucEnterConfiguration);
    }

    /**
     * Like {@link #create(Resourcepart)}, but will return a {@link MucCreateConfigFormHandle} if the room creation was acknowledged by
     * the service (with an 201 status code). It's up to the caller to decide, based on the return
     * value, if he needs to continue sending the room configuration. If {@code null} is returned, the room
     * already existed and the user is able to join right away, without sending a form.
     *
     * @param mucEnterConfiguration the configuration used to enter the MUC.
     * @return A {@link MucCreateConfigFormHandle} if the room was created while joining, or {@code null} if the room was just joined.
     * @throws XMPPErrorException if the room couldn't be created for some reason (e.g. 405 error if
     *         the user is not allowed to create the room)
     * @throws NoResponseException if there was no response from the server.
     * @throws InterruptedException
     * @throws MucAlreadyJoinedException if the MUC is already joined
     * @throws NotConnectedException
     * @throws NotAMucServiceException
     */
    public synchronized MucCreateConfigFormHandle createOrJoin(MucEnterConfiguration mucEnterConfiguration)
                    throws NoResponseException, XMPPErrorException, InterruptedException, MucAlreadyJoinedException, NotConnectedException, NotAMucServiceException {
        if (joined) {
            throw new MucAlreadyJoinedException();
        }

        Presence presence = enter(mucEnterConfiguration);

        // Look for confirmation of room creation from the server
        MUCUser mucUser = MUCUser.from(presence);
        if (mucUser != null && mucUser.getStatus().contains(Status.ROOM_CREATED_201)) {
            // Room was created and the user has joined the room
            return new MucCreateConfigFormHandle();
        }
        return null;
    }

    /**
     * A handle used to configure a newly created room. As long as the room is not configured it will be locked, which
     * means that no one is able to join. The room will become unlocked as soon it got configured. In order to create an
     * instant room, use {@link #makeInstant()}.
     * <p>
     * For advanced configuration options, use {@link MultiUserChat#getConfigurationForm()}, get the answer form with
     * {@link Form#createAnswerForm()}, fill it out and send it back to the room with
     * {@link MultiUserChat#sendConfigurationForm(Form)}.
     * </p>
     */
    public class MucCreateConfigFormHandle {

        /**
         * Create an instant room. The default configuration will be accepted and the room will become unlocked, i.e.
         * other users are able to join.
         *
         * @throws NoResponseException
         * @throws XMPPErrorException
         * @throws NotConnectedException
         * @throws InterruptedException
         * @see <a href="http://www.xmpp.org/extensions/xep-0045.html#createroom-instant">XEP-45 § 10.1.2 Creating an
         *      Instant Room</a>
         */
        public void makeInstant() throws NoResponseException, XMPPErrorException, NotConnectedException,
                        InterruptedException {
            sendConfigurationForm(new Form(DataForm.Type.submit));
        }

        /**
         * Alias for {@link MultiUserChat#getConfigFormManager()}.
         *
         * @return a MUC configuration form manager for this room.
         * @throws NoResponseException
         * @throws XMPPErrorException
         * @throws NotConnectedException
         * @throws InterruptedException
         * @see MultiUserChat#getConfigFormManager()
         */
        public MucConfigFormManager getConfigFormManager() throws NoResponseException,
                        XMPPErrorException, NotConnectedException, InterruptedException {
            return MultiUserChat.this.getConfigFormManager();
        }
    }

    /**
     * Create or join a MUC if it is necessary, i.e. if not the MUC is not already joined.
     *
     * @param nickname the required nickname to use.
     * @param password the optional password required to join
     * @return A {@link MucCreateConfigFormHandle} if the room was created while joining, or {@code null} if the room was just joined.
     * @throws NoResponseException
     * @throws XMPPErrorException
     * @throws NotConnectedException
     * @throws InterruptedException
     * @throws NotAMucServiceException
     */
    public MucCreateConfigFormHandle createOrJoinIfNecessary(Resourcepart nickname, String password) throws NoResponseException,
                    XMPPErrorException, NotConnectedException, InterruptedException, NotAMucServiceException {
        if (isJoined()) {
            return null;
        }
        MucEnterConfiguration mucEnterConfiguration = getEnterConfigurationBuilder(nickname).withPassword(
                        password).build();
        try {
            return createOrJoin(mucEnterConfiguration);
        }
        catch (MucAlreadyJoinedException e) {
            return null;
        }
    }

    /**
     * Joins the chat room using the specified nickname. If already joined
     * using another nickname, this method will first leave the room and then
     * re-join using the new nickname. The default connection timeout for a reply
     * from the group chat server that the join succeeded will be used. After
     * joining the room, the room will decide the amount of history to send.
     *
     * @param nickname the nickname to use.
     * @throws NoResponseException
     * @throws XMPPErrorException if an error occurs joining the room. In particular, a
     *      401 error can occur if no password was provided and one is required; or a
     *      403 error can occur if the user is banned; or a
     *      404 error can occur if the room does not exist or is locked; or a
     *      407 error can occur if user is not on the member list; or a
     *      409 error can occur if someone is already in the group chat with the same nickname.
     * @throws NoResponseException if there was no response from the server.
     * @throws NotConnectedException
     * @throws InterruptedException
     * @throws NotAMucServiceException
     */
    public void join(Resourcepart nickname) throws NoResponseException, XMPPErrorException,
                    NotConnectedException, InterruptedException, NotAMucServiceException {
        MucEnterConfiguration.Builder builder = getEnterConfigurationBuilder(nickname);
        join(builder.build());
    }

    /**
     * Joins the chat room using the specified nickname and password. If already joined
     * using another nickname, this method will first leave the room and then
     * re-join using the new nickname. The default connection timeout for a reply
     * from the group chat server that the join succeeded will be used. After
     * joining the room, the room will decide the amount of history to send.<p>
     *
     * A password is required when joining password protected rooms. If the room does
     * not require a password there is no need to provide one.
     *
     * @param nickname the nickname to use.
     * @param password the password to use.
     * @throws XMPPErrorException if an error occurs joining the room. In particular, a
     *      401 error can occur if no password was provided and one is required; or a
     *      403 error can occur if the user is banned; or a
     *      404 error can occur if the room does not exist or is locked; or a
     *      407 error can occur if user is not on the member list; or a
     *      409 error can occur if someone is already in the group chat with the same nickname.
     * @throws InterruptedException
     * @throws NotConnectedException
     * @throws NoResponseException if there was no response from the server.
     * @throws NotAMucServiceException
     */
    public void join(Resourcepart nickname, String password) throws XMPPErrorException, InterruptedException, NoResponseException, NotConnectedException, NotAMucServiceException {
        MucEnterConfiguration.Builder builder = getEnterConfigurationBuilder(nickname).withPassword(
                        password);
        join(builder.build());
    }

    /**
     * Joins the chat room using the specified nickname and password. If already joined
     * using another nickname, this method will first leave the room and then
     * re-join using the new nickname.<p>
     *
     * To control the amount of history to receive while joining a room you will need to provide
     * a configured DiscussionHistory object.<p>
     *
     * A password is required when joining password protected rooms. If the room does
     * not require a password there is no need to provide one.<p>
     *
     * If the room does not already exist when the user seeks to enter it, the server will
     * decide to create a new room or not.
     *
     * @param mucEnterConfiguration the configuration used to enter the MUC.
     * @throws XMPPErrorException if an error occurs joining the room. In particular, a
     *      401 error can occur if no password was provided and one is required; or a
     *      403 error can occur if the user is banned; or a
     *      404 error can occur if the room does not exist or is locked; or a
     *      407 error can occur if user is not on the member list; or a
     *      409 error can occur if someone is already in the group chat with the same nickname.
     * @throws NoResponseException if there was no response from the server.
     * @throws NotConnectedException
     * @throws InterruptedException
     * @throws NotAMucServiceException
     */
    public synchronized void join(MucEnterConfiguration mucEnterConfiguration)
        throws XMPPErrorException, NoResponseException, NotConnectedException, InterruptedException, NotAMucServiceException {
        // If we've already joined the room, leave it before joining under a new
        // nickname.
        if (joined) {
            try {
                leaveSync();
            }
            catch (XMPPErrorException | NoResponseException | MucNotJoinedException e) {
                LOGGER.log(Level.WARNING, "Could not leave MUC prior joining, assuming we are not joined", e);
            }
        }
        enter(mucEnterConfiguration);
    }

    /**
     * Returns true if currently in the multi user chat (after calling the {@link
     * #join(Resourcepart)} method).
     *
     * @return true if currently in the multi user chat room.
     */
    public boolean isJoined() {
        return joined;
    }

    /**
     * Leave the chat room.
     *
     * @return the leave presence as reflected by the MUC.
     * @throws NotConnectedException
     * @throws InterruptedException
     * @throws XMPPErrorException
     * @throws NoResponseException
     * @throws MucNotJoinedException
     * @deprecated use {@link #leave()} instead.
     */
    @Deprecated
    // TODO: Remove in Smack 4.5.
    public synchronized Presence leaveSync() throws NotConnectedException, InterruptedException, MucNotJoinedException, NoResponseException, XMPPErrorException {
        return leave();
    }

    /**
     * Leave the chat room.
     *
     * @return the leave presence as reflected by the MUC.
     * @throws NotConnectedException
     * @throws InterruptedException
     * @throws XMPPErrorException
     * @throws NoResponseException
     * @throws MucNotJoinedException
     */
    public synchronized Presence leave()
                    throws NotConnectedException, InterruptedException, NoResponseException, XMPPErrorException, MucNotJoinedException {
        //  Note that this method is intentionally not guarded by
        // "if  (!joined) return" because it should be always be possible to leave the room in case the instance's
        // state does not reflect the actual state.

        // Reset occupant information first so that we are assume that we left the room even if sendStanza() would
        // throw.
        userHasLeft();

        final EntityFullJid myRoomJid = this.myRoomJid;
        if (myRoomJid == null) {
            throw new MucNotJoinedException(this);
        }

        // We leave a room by sending a presence packet where the "to"
        // field is in the form "roomName@service/nickname"
        Presence leavePresence = new Presence(Presence.Type.unavailable);
        leavePresence.setTo(myRoomJid);

        StanzaFilter reflectedLeavePresenceFilter = new AndFilter(
                        StanzaTypeFilter.PRESENCE,
                        new StanzaIdFilter(leavePresence),
                        new OrFilter(
                                        new AndFilter(FromMatchesFilter.createFull(myRoomJid), PresenceTypeFilter.UNAVAILABLE, MUCUserStatusCodeFilter.STATUS_110_PRESENCE_TO_SELF),
                                        new AndFilter(fromRoomFilter, PresenceTypeFilter.ERROR)
                                    )
                                );

        Presence reflectedLeavePresence = connection.createStanzaCollectorAndSend(reflectedLeavePresenceFilter, leavePresence).nextResultOrThrow();

        return reflectedLeavePresence;
    }

    /**
     * Get a {@link MucConfigFormManager} to configure this room.
     * <p>
     * Only room owners are able to configure a room.
     * </p>
     *
     * @return a MUC configuration form manager for this room.
     * @throws NoResponseException
     * @throws XMPPErrorException
     * @throws NotConnectedException
     * @throws InterruptedException
     * @see <a href="http://xmpp.org/extensions/xep-0045.html#roomconfig">XEP-45 § 10.2 Subsequent Room Configuration</a>
     * @since 4.2
     */
    public MucConfigFormManager getConfigFormManager() throws NoResponseException,
                    XMPPErrorException, NotConnectedException, InterruptedException {
        return new MucConfigFormManager(this);
    }

    /**
     * Returns the room's configuration form that the room's owner can use or <tt>null</tt> if
     * no configuration is possible. The configuration form allows to set the room's language,
     * enable logging, specify room's type, etc..
     *
     * @return the Form that contains the fields to complete together with the instrucions or
     * <tt>null</tt> if no configuration is possible.
     * @throws XMPPErrorException if an error occurs asking the configuration form for the room.
     * @throws NoResponseException if there was no response from the server.
     * @throws NotConnectedException
     * @throws InterruptedException
     */
    public Form getConfigurationForm() throws NoResponseException, XMPPErrorException, NotConnectedException, InterruptedException {
        MUCOwner iq = new MUCOwner();
        iq.setTo(room);
        iq.setType(IQ.Type.get);

        IQ answer = connection.createStanzaCollectorAndSend(iq).nextResultOrThrow();
        return Form.getFormFrom(answer);
    }

    /**
     * Sends the completed configuration form to the server. The room will be configured
     * with the new settings defined in the form.
     *
     * @param form the form with the new settings.
     * @throws XMPPErrorException if an error occurs setting the new rooms' configuration.
     * @throws NoResponseException if there was no response from the server.
     * @throws NotConnectedException
     * @throws InterruptedException
     */
    public void sendConfigurationForm(Form form) throws NoResponseException, XMPPErrorException, NotConnectedException, InterruptedException {
        MUCOwner iq = new MUCOwner();
        iq.setTo(room);
        iq.setType(IQ.Type.set);
        iq.addExtension(form.getDataFormToSend());

        connection.createStanzaCollectorAndSend(iq).nextResultOrThrow();
    }

    /**
     * Returns the room's registration form that an unaffiliated user, can use to become a member
     * of the room or <tt>null</tt> if no registration is possible. Some rooms may restrict the
     * privilege to register members and allow only room admins to add new members.<p>
     *
     * If the user requesting registration requirements is not allowed to register with the room
     * (e.g. because that privilege has been restricted), the room will return a "Not Allowed"
     * error to the user (error code 405).
     *
     * @return the registration Form that contains the fields to complete together with the
     * instrucions or <tt>null</tt> if no registration is possible.
     * @throws XMPPErrorException if an error occurs asking the registration form for the room or a
     * 405 error if the user is not allowed to register with the room.
     * @throws NoResponseException if there was no response from the server.
     * @throws NotConnectedException
     * @throws InterruptedException
     */
    public Form getRegistrationForm() throws NoResponseException, XMPPErrorException, NotConnectedException, InterruptedException {
        Registration reg = new Registration();
        reg.setType(IQ.Type.get);
        reg.setTo(room);

        IQ result = connection.createStanzaCollectorAndSend(reg).nextResultOrThrow();
        return Form.getFormFrom(result);
    }

    /**
     * Sends the completed registration form to the server. After the user successfully submits
     * the form, the room may queue the request for review by the room admins or may immediately
     * add the user to the member list by changing the user's affiliation from "none" to "member.<p>
     *
     * If the desired room nickname is already reserved for that room, the room will return a
     * "Conflict" error to the user (error code 409). If the room does not support registration,
     * it will return a "Service Unavailable" error to the user (error code 503).
     *
     * @param form the completed registration form.
     * @throws XMPPErrorException if an error occurs submitting the registration form. In particular, a
     *      409 error can occur if the desired room nickname is already reserved for that room;
     *      or a 503 error can occur if the room does not support registration.
     * @throws NoResponseException if there was no response from the server.
     * @throws NotConnectedException
     * @throws InterruptedException
     */
    public void sendRegistrationForm(Form form) throws NoResponseException, XMPPErrorException, NotConnectedException, InterruptedException {
        Registration reg = new Registration();
        reg.setType(IQ.Type.set);
        reg.setTo(room);
        reg.addExtension(form.getDataFormToSend());

        connection.createStanzaCollectorAndSend(reg).nextResultOrThrow();
    }

    /**
     * Sends a request to the server to destroy the room. The sender of the request
     * should be the room's owner. If the sender of the destroy request is not the room's owner
     * then the server will answer a "Forbidden" error (403).
     *
     * @param reason the reason for the room destruction.
     * @param alternateJID the JID of an alternate location.
     * @throws XMPPErrorException if an error occurs while trying to destroy the room.
     *      An error can occur which will be wrapped by an XMPPException --
     *      XMPP error code 403. The error code can be used to present more
     *      appropiate error messages to end-users.
     * @throws NoResponseException if there was no response from the server.
     * @throws NotConnectedException
     * @throws InterruptedException
     */
    public void destroy(String reason, EntityBareJid alternateJID) throws NoResponseException, XMPPErrorException, NotConnectedException, InterruptedException {
        MUCOwner iq = new MUCOwner();
        iq.setTo(room);
        iq.setType(IQ.Type.set);

        // Create the reason for the room destruction
        Destroy destroy = new Destroy(alternateJID, reason);
        iq.setDestroy(destroy);

        try {
            connection.createStanzaCollectorAndSend(iq).nextResultOrThrow();
        }
        catch (XMPPErrorException e) {
            // Note that we do not call userHasLeft() here because an XMPPErrorException would usually indicate that the
            // room was not destroyed and we therefore we also did not leave the room.
            throw e;
        }
        catch (NoResponseException | NotConnectedException | InterruptedException e) {
            // Reset occupant information.
            userHasLeft();
            throw e;
        }

        // Reset occupant information.
        userHasLeft();
    }

    /**
     * Invites another user to the room in which one is an occupant. The invitation
     * will be sent to the room which in turn will forward the invitation to the invitee.<p>
     *
     * If the room is password-protected, the invitee will receive a password to use to join
     * the room. If the room is members-only, the the invitee may be added to the member list.
     *
     * @param user the user to invite to the room.(e.g. hecate@shakespeare.lit)
     * @param reason the reason why the user is being invited.
     * @throws NotConnectedException
     * @throws InterruptedException
     */
    public void invite(EntityBareJid user, String reason) throws NotConnectedException, InterruptedException {
        invite(new Message(), user, reason);
    }

    /**
     * Invites another user to the room in which one is an occupant using a given Message. The invitation
     * will be sent to the room which in turn will forward the invitation to the invitee.<p>
     *
     * If the room is password-protected, the invitee will receive a password to use to join
     * the room. If the room is members-only, the the invitee may be added to the member list.
     *
     * @param message the message to use for sending the invitation.
     * @param user the user to invite to the room.(e.g. hecate@shakespeare.lit)
     * @param reason the reason why the user is being invited.
     * @throws NotConnectedException
     * @throws InterruptedException
     */
    public void invite(Message message, EntityBareJid user, String reason) throws NotConnectedException, InterruptedException {
        // TODO listen for 404 error code when inviter supplies a non-existent JID
        message.setTo(room);

        // Create the MUCUser packet that will include the invitation
        MUCUser mucUser = new MUCUser();
        MUCUser.Invite invite = new MUCUser.Invite(reason, user);
        mucUser.setInvite(invite);
        // Add the MUCUser packet that includes the invitation to the message
        message.addExtension(mucUser);

        connection.sendStanza(message);
    }

    /**
     * Adds a listener to invitation rejections notifications. The listener will be fired anytime
     * an invitation is declined.
     *
     * @param listener an invitation rejection listener.
     * @return true if the listener was not already added.
     */
    public boolean addInvitationRejectionListener(InvitationRejectionListener listener) {
         return invitationRejectionListeners.add(listener);
    }

    /**
     * Removes a listener from invitation rejections notifications. The listener will be fired
     * anytime an invitation is declined.
     *
     * @param listener an invitation rejection listener.
     * @return true if the listener was registered and is now removed.
     */
    public boolean removeInvitationRejectionListener(InvitationRejectionListener listener) {
        return invitationRejectionListeners.remove(listener);
    }

    /**
     * Fires invitation rejection listeners.
     *
     * @param invitee the user being invited.
     * @param reason the reason for the rejection
     */
    private void fireInvitationRejectionListeners(Message message, MUCUser.Decline rejection) {
        EntityBareJid invitee = rejection.getFrom();
        String reason = rejection.getReason();
        InvitationRejectionListener[] listeners;
        synchronized (invitationRejectionListeners) {
            listeners = new InvitationRejectionListener[invitationRejectionListeners.size()];
            invitationRejectionListeners.toArray(listeners);
        }
        for (InvitationRejectionListener listener : listeners) {
            listener.invitationDeclined(invitee, reason, message, rejection);
        }
    }

    /**
     * Adds a listener to subject change notifications. The listener will be fired anytime
     * the room's subject changes.
     *
     * @param listener a subject updated listener.
     * @return true if the listener was not already added.
     */
    public boolean addSubjectUpdatedListener(SubjectUpdatedListener listener) {
        return subjectUpdatedListeners.add(listener);
    }

    /**
     * Removes a listener from subject change notifications. The listener will be fired
     * anytime the room's subject changes.
     *
     * @param listener a subject updated listener.
     * @return true if the listener was registered and is now removed.
     */
    public boolean removeSubjectUpdatedListener(SubjectUpdatedListener listener) {
        return subjectUpdatedListeners.remove(listener);
    }

    /**
     * Adds a new {@link StanzaListener} that will be invoked every time a new presence
     * is going to be sent by this MultiUserChat to the server. Stanza interceptors may
     * add new extensions to the presence that is going to be sent to the MUC service.
     *
     * @param presenceInterceptor the new stanza interceptor that will intercept presence packets.
     */
    public void addPresenceInterceptor(PresenceListener presenceInterceptor) {
        presenceInterceptors.add(presenceInterceptor);
    }

    /**
     * Removes a {@link StanzaListener} that was being invoked every time a new presence
     * was being sent by this MultiUserChat to the server. Stanza interceptors may
     * add new extensions to the presence that is going to be sent to the MUC service.
     *
     * @param presenceInterceptor the stanza interceptor to remove.
     */
    public void removePresenceInterceptor(PresenceListener presenceInterceptor) {
        presenceInterceptors.remove(presenceInterceptor);
    }

    /**
     * Returns the last known room's subject or <tt>null</tt> if the user hasn't joined the room
     * or the room does not have a subject yet. In case the room has a subject, as soon as the
     * user joins the room a message with the current room's subject will be received.<p>
     *
     * To be notified every time the room's subject change you should add a listener
     * to this room. {@link #addSubjectUpdatedListener(SubjectUpdatedListener)}<p>
     *
     * To change the room's subject use {@link #changeSubject(String)}.
     *
     * @return the room's subject or <tt>null</tt> if the user hasn't joined the room or the
     * room does not have a subject yet.
     */
    public String getSubject() {
        return subject;
    }

    /**
     * Returns the reserved room nickname for the user in the room. A user may have a reserved
     * nickname, for example through explicit room registration or database integration. In such
     * cases it may be desirable for the user to discover the reserved nickname before attempting
     * to enter the room.
     *
     * @return the reserved room nickname or <tt>null</tt> if none.
     * @throws SmackException if there was no response from the server.
     * @throws InterruptedException
     */
    public String getReservedNickname() throws SmackException, InterruptedException {
        try {
            DiscoverInfo result =
                ServiceDiscoveryManager.getInstanceFor(connection).discoverInfo(
                    room,
                    "x-roomuser-item");
            // Look for an Identity that holds the reserved nickname and return its name
            for (DiscoverInfo.Identity identity : result.getIdentities()) {
                return identity.getName();
            }
        }
        catch (XMPPException e) {
            LOGGER.log(Level.SEVERE, "Error retrieving room nickname", e);
        }
        // If no Identity was found then the user does not have a reserved room nickname
        return null;
    }

    /**
     * Returns the nickname that was used to join the room, or <tt>null</tt> if not
     * currently joined.
     *
     * @return the nickname currently being used.
     */
    public Resourcepart getNickname() {
        final EntityFullJid myRoomJid = this.myRoomJid;
        if (myRoomJid == null) {
            return null;
        }
        return myRoomJid.getResourcepart();
    }

    /**
     * Changes the occupant's nickname to a new nickname within the room. Each room occupant
     * will receive two presence packets. One of type "unavailable" for the old nickname and one
     * indicating availability for the new nickname. The unavailable presence will contain the new
     * nickname and an appropriate status code (namely 303) as extended presence information. The
     * status code 303 indicates that the occupant is changing his/her nickname.
     *
     * @param nickname the new nickname within the room.
     * @throws XMPPErrorException if the new nickname is already in use by another occupant.
     * @throws NoResponseException if there was no response from the server.
     * @throws NotConnectedException
     * @throws InterruptedException
     * @throws MucNotJoinedException
     */
    public synchronized void changeNickname(Resourcepart nickname) throws NoResponseException, XMPPErrorException, NotConnectedException, InterruptedException, MucNotJoinedException  {
        Objects.requireNonNull(nickname, "Nickname must not be null or blank.");
        // Check that we already have joined the room before attempting to change the
        // nickname.
        if (!joined) {
            throw new MucNotJoinedException(this);
        }
        final EntityFullJid jid = JidCreate.entityFullFrom(room, nickname);
        // We change the nickname by sending a presence packet where the "to"
        // field is in the form "roomName@service/nickname"
        // We don't have to signal the MUC support again
        Presence joinPresence = new Presence(Presence.Type.available);
        joinPresence.setTo(jid);

        // Wait for a presence packet back from the server.
        StanzaFilter responseFilter =
            new AndFilter(
                FromMatchesFilter.createFull(jid),
                new StanzaTypeFilter(Presence.class));
        StanzaCollector response = connection.createStanzaCollectorAndSend(responseFilter, joinPresence);
        // Wait up to a certain number of seconds for a reply. If there is a negative reply, an
        // exception will be thrown
        response.nextResultOrThrow();

        // TODO: Shouldn't this handle nickname rewriting by the MUC service?
        setNickname(nickname);
    }

    /**
     * Changes the occupant's availability status within the room. The presence type
     * will remain available but with a new status that describes the presence update and
     * a new presence mode (e.g. Extended away).
     *
     * @param status a text message describing the presence update.
     * @param mode the mode type for the presence update.
     * @throws NotConnectedException
     * @throws InterruptedException
     * @throws MucNotJoinedException
     */
    public void changeAvailabilityStatus(String status, Presence.Mode mode) throws NotConnectedException, InterruptedException, MucNotJoinedException {
        final EntityFullJid myRoomJid = this.myRoomJid;
        if (myRoomJid == null) {
            throw new MucNotJoinedException(this);
        }

        // Check that we already have joined the room before attempting to change the
        // availability status.
        if (!joined) {
            throw new MucNotJoinedException(this);
        }
        // We change the availability status by sending a presence packet to the room with the
        // new presence status and mode
        Presence joinPresence = new Presence(Presence.Type.available);
        joinPresence.setStatus(status);
        joinPresence.setMode(mode);
        joinPresence.setTo(myRoomJid);

        // Send join packet.
        connection.sendStanza(joinPresence);
    }

    /**
     * Kicks a visitor or participant from the room. The kicked occupant will receive a presence
     * of type "unavailable" including a status code 307 and optionally along with the reason
     * (if provided) and the bare JID of the user who initiated the kick. After the occupant
     * was kicked from the room, the rest of the occupants will receive a presence of type
     * "unavailable". The presence will include a status code 307 which means that the occupant
     * was kicked from the room.
     *
     * @param nickname the nickname of the participant or visitor to kick from the room
     * (e.g. "john").
     * @param reason the reason why the participant or visitor is being kicked from the room.
     * @throws XMPPErrorException if an error occurs kicking the occupant. In particular, a
     *      405 error can occur if a moderator or a user with an affiliation of "owner" or "admin"
     *      was intended to be kicked (i.e. Not Allowed error); or a
     *      403 error can occur if the occupant that intended to kick another occupant does
     *      not have kicking privileges (i.e. Forbidden error); or a
     *      400 error can occur if the provided nickname is not present in the room.
     * @throws NoResponseException if there was no response from the server.
     * @throws NotConnectedException
     * @throws InterruptedException
     */
    public void kickParticipant(Resourcepart nickname, String reason) throws XMPPErrorException, NoResponseException, NotConnectedException, InterruptedException {
        changeRole(nickname, MUCRole.none, reason);
    }

    /**
     * Sends a voice request to the MUC. The room moderators usually need to approve this request.
     *
     * @throws NotConnectedException
     * @throws InterruptedException
     * @see <a href="http://xmpp.org/extensions/xep-0045.html#requestvoice">XEP-45 § 7.13 Requesting
     *      Voice</a>
     * @since 4.1
     */
    public void requestVoice() throws NotConnectedException, InterruptedException {
        DataForm form = new DataForm(DataForm.Type.submit);
        FormField formTypeField = new FormField(FormField.FORM_TYPE);
        formTypeField.addValue(MUCInitialPresence.NAMESPACE + "#request");
        form.addField(formTypeField);
        FormField requestVoiceField = new FormField("muc#role");
        requestVoiceField.setType(FormField.Type.text_single);
        requestVoiceField.setLabel("Requested role");
        requestVoiceField.addValue("participant");
        form.addField(requestVoiceField);
        Message message = new Message(room);
        message.addExtension(form);
        connection.sendStanza(message);
    }

    /**
     * Grants voice to visitors in the room. In a moderated room, a moderator may want to manage
     * who does and does not have "voice" in the room. To have voice means that a room occupant
     * is able to send messages to the room occupants.
     *
     * @param nicknames the nicknames of the visitors to grant voice in the room (e.g. "john").
     * @throws XMPPErrorException if an error occurs granting voice to a visitor. In particular, a
     *      403 error can occur if the occupant that intended to grant voice is not
     *      a moderator in this room (i.e. Forbidden error); or a
     *      400 error can occur if the provided nickname is not present in the room.
     * @throws NoResponseException if there was no response from the server.
     * @throws NotConnectedException
     * @throws InterruptedException
     */
    public void grantVoice(Collection<Resourcepart> nicknames) throws XMPPErrorException, NoResponseException, NotConnectedException, InterruptedException {
        changeRole(nicknames, MUCRole.participant);
    }

    /**
     * Grants voice to a visitor in the room. In a moderated room, a moderator may want to manage
     * who does and does not have "voice" in the room. To have voice means that a room occupant
     * is able to send messages to the room occupants.
     *
     * @param nickname the nickname of the visitor to grant voice in the room (e.g. "john").
     * @throws XMPPErrorException if an error occurs granting voice to a visitor. In particular, a
     *      403 error can occur if the occupant that intended to grant voice is not
     *      a moderator in this room (i.e. Forbidden error); or a
     *      400 error can occur if the provided nickname is not present in the room.
     * @throws NoResponseException if there was no response from the server.
     * @throws NotConnectedException
     * @throws InterruptedException
     */
    public void grantVoice(Resourcepart nickname) throws XMPPErrorException, NoResponseException, NotConnectedException, InterruptedException {
        changeRole(nickname, MUCRole.participant, null);
    }

    /**
     * Revokes voice from participants in the room. In a moderated room, a moderator may want to
     * revoke an occupant's privileges to speak. To have voice means that a room occupant
     * is able to send messages to the room occupants.
     *
     * @param nicknames the nicknames of the participants to revoke voice (e.g. "john").
     * @throws XMPPErrorException if an error occurs revoking voice from a participant. In particular, a
     *      405 error can occur if a moderator or a user with an affiliation of "owner" or "admin"
     *      was tried to revoke his voice (i.e. Not Allowed error); or a
     *      400 error can occur if the provided nickname is not present in the room.
     * @throws NoResponseException if there was no response from the server.
     * @throws NotConnectedException
     * @throws InterruptedException
     */
    public void revokeVoice(Collection<Resourcepart> nicknames) throws XMPPErrorException, NoResponseException, NotConnectedException, InterruptedException {
        changeRole(nicknames, MUCRole.visitor);
    }

    /**
     * Revokes voice from a participant in the room. In a moderated room, a moderator may want to
     * revoke an occupant's privileges to speak. To have voice means that a room occupant
     * is able to send messages to the room occupants.
     *
     * @param nickname the nickname of the participant to revoke voice (e.g. "john").
     * @throws XMPPErrorException if an error occurs revoking voice from a participant. In particular, a
     *      405 error can occur if a moderator or a user with an affiliation of "owner" or "admin"
     *      was tried to revoke his voice (i.e. Not Allowed error); or a
     *      400 error can occur if the provided nickname is not present in the room.
     * @throws NoResponseException if there was no response from the server.
     * @throws NotConnectedException
     * @throws InterruptedException
     */
    public void revokeVoice(Resourcepart nickname) throws XMPPErrorException, NoResponseException, NotConnectedException, InterruptedException {
        changeRole(nickname, MUCRole.visitor, null);
    }

    /**
     * Bans users from the room. An admin or owner of the room can ban users from a room. This
     * means that the banned user will no longer be able to join the room unless the ban has been
     * removed. If the banned user was present in the room then he/she will be removed from the
     * room and notified that he/she was banned along with the reason (if provided) and the bare
     * XMPP user ID of the user who initiated the ban.
     *
     * @param jids the bare XMPP user IDs of the users to ban.
     * @throws XMPPErrorException if an error occurs banning a user. In particular, a
     *      405 error can occur if a moderator or a user with an affiliation of "owner" or "admin"
     *      was tried to be banned (i.e. Not Allowed error).
     * @throws NoResponseException if there was no response from the server.
     * @throws NotConnectedException
     * @throws InterruptedException
     */
    public void banUsers(Collection<? extends Jid> jids) throws XMPPErrorException, NoResponseException, NotConnectedException, InterruptedException {
        changeAffiliationByAdmin(jids, MUCAffiliation.outcast);
    }

    /**
     * Bans a user from the room. An admin or owner of the room can ban users from a room. This
     * means that the banned user will no longer be able to join the room unless the ban has been
     * removed. If the banned user was present in the room then he/she will be removed from the
     * room and notified that he/she was banned along with the reason (if provided) and the bare
     * XMPP user ID of the user who initiated the ban.
     *
     * @param jid the bare XMPP user ID of the user to ban (e.g. "user@host.org").
     * @param reason the optional reason why the user was banned.
     * @throws XMPPErrorException if an error occurs banning a user. In particular, a
     *      405 error can occur if a moderator or a user with an affiliation of "owner" or "admin"
     *      was tried to be banned (i.e. Not Allowed error).
     * @throws NoResponseException if there was no response from the server.
     * @throws NotConnectedException
     * @throws InterruptedException
     */
    public void banUser(Jid jid, String reason) throws XMPPErrorException, NoResponseException, NotConnectedException, InterruptedException {
        changeAffiliationByAdmin(jid, MUCAffiliation.outcast, reason);
    }

    /**
     * Grants membership to other users. Only administrators are able to grant membership. A user
     * that becomes a room member will be able to enter a room of type Members-Only (i.e. a room
     * that a user cannot enter without being on the member list).
     *
     * @param jids the XMPP user IDs of the users to grant membership.
     * @throws XMPPErrorException if an error occurs granting membership to a user.
     * @throws NoResponseException if there was no response from the server.
     * @throws NotConnectedException
     * @throws InterruptedException
     */
    public void grantMembership(Collection<? extends Jid> jids) throws XMPPErrorException, NoResponseException, NotConnectedException, InterruptedException {
        changeAffiliationByAdmin(jids, MUCAffiliation.member);
    }

    /**
     * Grants membership to a user. Only administrators are able to grant membership. A user
     * that becomes a room member will be able to enter a room of type Members-Only (i.e. a room
     * that a user cannot enter without being on the member list).
     *
     * @param jid the XMPP user ID of the user to grant membership (e.g. "user@host.org").
     * @throws XMPPErrorException if an error occurs granting membership to a user.
     * @throws NoResponseException if there was no response from the server.
     * @throws NotConnectedException
     * @throws InterruptedException
     */
    public void grantMembership(Jid jid) throws XMPPErrorException, NoResponseException, NotConnectedException, InterruptedException {
        changeAffiliationByAdmin(jid, MUCAffiliation.member, null);
    }

    /**
     * Revokes users' membership. Only administrators are able to revoke membership. A user
     * that becomes a room member will be able to enter a room of type Members-Only (i.e. a room
     * that a user cannot enter without being on the member list). If the user is in the room and
     * the room is of type members-only then the user will be removed from the room.
     *
     * @param jids the bare XMPP user IDs of the users to revoke membership.
     * @throws XMPPErrorException if an error occurs revoking membership to a user.
     * @throws NoResponseException if there was no response from the server.
     * @throws NotConnectedException
     * @throws InterruptedException
     */
    public void revokeMembership(Collection<? extends Jid> jids) throws XMPPErrorException, NoResponseException, NotConnectedException, InterruptedException {
        changeAffiliationByAdmin(jids, MUCAffiliation.none);
    }

    /**
     * Revokes a user's membership. Only administrators are able to revoke membership. A user
     * that becomes a room member will be able to enter a room of type Members-Only (i.e. a room
     * that a user cannot enter without being on the member list). If the user is in the room and
     * the room is of type members-only then the user will be removed from the room.
     *
     * @param jid the bare XMPP user ID of the user to revoke membership (e.g. "user@host.org").
     * @throws XMPPErrorException if an error occurs revoking membership to a user.
     * @throws NoResponseException if there was no response from the server.
     * @throws NotConnectedException
     * @throws InterruptedException
     */
    public void revokeMembership(Jid jid) throws XMPPErrorException, NoResponseException, NotConnectedException, InterruptedException {
        changeAffiliationByAdmin(jid, MUCAffiliation.none, null);
    }

    /**
     * Grants moderator privileges to participants or visitors. Room administrators may grant
     * moderator privileges. A moderator is allowed to kick users, grant and revoke voice, invite
     * other users, modify room's subject plus all the partcipants privileges.
     *
     * @param nicknames the nicknames of the occupants to grant moderator privileges.
     * @throws XMPPErrorException if an error occurs granting moderator privileges to a user.
     * @throws NoResponseException if there was no response from the server.
     * @throws NotConnectedException
     * @throws InterruptedException
     */
    public void grantModerator(Collection<Resourcepart> nicknames) throws XMPPErrorException, NoResponseException, NotConnectedException, InterruptedException {
        changeRole(nicknames, MUCRole.moderator);
    }

    /**
     * Grants moderator privileges to a participant or visitor. Room administrators may grant
     * moderator privileges. A moderator is allowed to kick users, grant and revoke voice, invite
     * other users, modify room's subject plus all the partcipants privileges.
     *
     * @param nickname the nickname of the occupant to grant moderator privileges.
     * @throws XMPPErrorException if an error occurs granting moderator privileges to a user.
     * @throws NoResponseException if there was no response from the server.
     * @throws NotConnectedException
     * @throws InterruptedException
     */
    public void grantModerator(Resourcepart nickname) throws XMPPErrorException, NoResponseException, NotConnectedException, InterruptedException {
        changeRole(nickname, MUCRole.moderator, null);
    }

    /**
     * Revokes moderator privileges from other users. The occupant that loses moderator
     * privileges will become a participant. Room administrators may revoke moderator privileges
     * only to occupants whose affiliation is member or none. This means that an administrator is
     * not allowed to revoke moderator privileges from other room administrators or owners.
     *
     * @param nicknames the nicknames of the occupants to revoke moderator privileges.
     * @throws XMPPErrorException if an error occurs revoking moderator privileges from a user.
     * @throws NoResponseException if there was no response from the server.
     * @throws NotConnectedException
     * @throws InterruptedException
     */
    public void revokeModerator(Collection<Resourcepart> nicknames) throws XMPPErrorException, NoResponseException, NotConnectedException, InterruptedException {
        changeRole(nicknames, MUCRole.participant);
    }

    /**
     * Revokes moderator privileges from another user. The occupant that loses moderator
     * privileges will become a participant. Room administrators may revoke moderator privileges
     * only to occupants whose affiliation is member or none. This means that an administrator is
     * not allowed to revoke moderator privileges from other room administrators or owners.
     *
     * @param nickname the nickname of the occupant to revoke moderator privileges.
     * @throws XMPPErrorException if an error occurs revoking moderator privileges from a user.
     * @throws NoResponseException if there was no response from the server.
     * @throws NotConnectedException
     * @throws InterruptedException
     */
    public void revokeModerator(Resourcepart nickname) throws XMPPErrorException, NoResponseException, NotConnectedException, InterruptedException {
        changeRole(nickname, MUCRole.participant, null);
    }

    /**
     * Grants ownership privileges to other users. Room owners may grant ownership privileges.
     * Some room implementations will not allow to grant ownership privileges to other users.
     * An owner is allowed to change defining room features as well as perform all administrative
     * functions.
     *
     * @param jids the collection of bare XMPP user IDs of the users to grant ownership.
     * @throws XMPPErrorException if an error occurs granting ownership privileges to a user.
     * @throws NoResponseException if there was no response from the server.
     * @throws NotConnectedException
     * @throws InterruptedException
     */
    public void grantOwnership(Collection<? extends Jid> jids) throws XMPPErrorException, NoResponseException, NotConnectedException, InterruptedException {
        changeAffiliationByAdmin(jids, MUCAffiliation.owner);
    }

    /**
     * Grants ownership privileges to another user. Room owners may grant ownership privileges.
     * Some room implementations will not allow to grant ownership privileges to other users.
     * An owner is allowed to change defining room features as well as perform all administrative
     * functions.
     *
     * @param jid the bare XMPP user ID of the user to grant ownership (e.g. "user@host.org").
     * @throws XMPPErrorException if an error occurs granting ownership privileges to a user.
     * @throws NoResponseException if there was no response from the server.
     * @throws NotConnectedException
     * @throws InterruptedException
     */
    public void grantOwnership(Jid jid) throws XMPPErrorException, NoResponseException, NotConnectedException, InterruptedException {
        changeAffiliationByAdmin(jid, MUCAffiliation.owner, null);
    }

    /**
     * Revokes ownership privileges from other users. The occupant that loses ownership
     * privileges will become an administrator. Room owners may revoke ownership privileges.
     * Some room implementations will not allow to grant ownership privileges to other users.
     *
     * @param jids the bare XMPP user IDs of the users to revoke ownership.
     * @throws XMPPErrorException if an error occurs revoking ownership privileges from a user.
     * @throws NoResponseException if there was no response from the server.
     * @throws NotConnectedException
     * @throws InterruptedException
     */
    public void revokeOwnership(Collection<? extends Jid> jids) throws XMPPErrorException, NoResponseException, NotConnectedException, InterruptedException {
        changeAffiliationByAdmin(jids, MUCAffiliation.admin);
    }

    /**
     * Revokes ownership privileges from another user. The occupant that loses ownership
     * privileges will become an administrator. Room owners may revoke ownership privileges.
     * Some room implementations will not allow to grant ownership privileges to other users.
     *
     * @param jid the bare XMPP user ID of the user to revoke ownership (e.g. "user@host.org").
     * @throws XMPPErrorException if an error occurs revoking ownership privileges from a user.
     * @throws NoResponseException if there was no response from the server.
     * @throws NotConnectedException
     * @throws InterruptedException
     */
    public void revokeOwnership(Jid jid) throws XMPPErrorException, NoResponseException, NotConnectedException, InterruptedException {
        changeAffiliationByAdmin(jid, MUCAffiliation.admin, null);
    }

    /**
     * Grants administrator privileges to other users. Room owners may grant administrator
     * privileges to a member or unaffiliated user. An administrator is allowed to perform
     * administrative functions such as banning users and edit moderator list.
     *
     * @param jids the bare XMPP user IDs of the users to grant administrator privileges.
     * @throws XMPPErrorException if an error occurs granting administrator privileges to a user.
     * @throws NoResponseException if there was no response from the server.
     * @throws NotConnectedException
     * @throws InterruptedException
     */
    public void grantAdmin(Collection<? extends Jid> jids) throws XMPPErrorException, NoResponseException, NotConnectedException, InterruptedException {
        changeAffiliationByAdmin(jids, MUCAffiliation.admin);
    }

    /**
     * Grants administrator privileges to another user. Room owners may grant administrator
     * privileges to a member or unaffiliated user. An administrator is allowed to perform
     * administrative functions such as banning users and edit moderator list.
     *
     * @param jid the bare XMPP user ID of the user to grant administrator privileges
     * (e.g. "user@host.org").
     * @throws XMPPErrorException if an error occurs granting administrator privileges to a user.
     * @throws NoResponseException if there was no response from the server.
     * @throws NotConnectedException
     * @throws InterruptedException
     */
    public void grantAdmin(Jid jid) throws XMPPErrorException, NoResponseException, NotConnectedException, InterruptedException {
        changeAffiliationByAdmin(jid, MUCAffiliation.admin);
    }

    /**
     * Revokes administrator privileges from users. The occupant that loses administrator
     * privileges will become a member. Room owners may revoke administrator privileges from
     * a member or unaffiliated user.
     *
     * @param jids the bare XMPP user IDs of the user to revoke administrator privileges.
     * @throws XMPPErrorException if an error occurs revoking administrator privileges from a user.
     * @throws NoResponseException if there was no response from the server.
     * @throws NotConnectedException
     * @throws InterruptedException
     */
    public void revokeAdmin(Collection<? extends Jid> jids) throws XMPPErrorException, NoResponseException, NotConnectedException, InterruptedException {
        changeAffiliationByAdmin(jids, MUCAffiliation.admin);
    }

    /**
     * Revokes administrator privileges from a user. The occupant that loses administrator
     * privileges will become a member. Room owners may revoke administrator privileges from
     * a member or unaffiliated user.
     *
     * @param jid the bare XMPP user ID of the user to revoke administrator privileges
     * (e.g. "user@host.org").
     * @throws XMPPErrorException if an error occurs revoking administrator privileges from a user.
     * @throws NoResponseException if there was no response from the server.
     * @throws NotConnectedException
     * @throws InterruptedException
     */
    public void revokeAdmin(EntityJid jid) throws XMPPErrorException, NoResponseException, NotConnectedException, InterruptedException {
        changeAffiliationByAdmin(jid, MUCAffiliation.member);
    }

    /**
     * Tries to change the affiliation with an 'muc#admin' namespace
     *
     * @param jid
     * @param affiliation
     * @throws XMPPErrorException
     * @throws NoResponseException
     * @throws NotConnectedException
     * @throws InterruptedException
     */
    private void changeAffiliationByAdmin(Jid jid, MUCAffiliation affiliation)
                    throws NoResponseException, XMPPErrorException,
                    NotConnectedException, InterruptedException {
        changeAffiliationByAdmin(jid, affiliation, null);
    }

    /**
     * Tries to change the affiliation with an 'muc#admin' namespace
     *
     * @param jid
     * @param affiliation
     * @param reason the reason for the affiliation change (optional)
     * @throws XMPPErrorException
     * @throws NoResponseException
     * @throws NotConnectedException
     * @throws InterruptedException
     */
    private void changeAffiliationByAdmin(Jid jid, MUCAffiliation affiliation, String reason) throws NoResponseException, XMPPErrorException, NotConnectedException, InterruptedException {
        MUCAdmin iq = new MUCAdmin();
        iq.setTo(room);
        iq.setType(IQ.Type.set);
        // Set the new affiliation.
        MUCItem item = new MUCItem(affiliation, jid, reason);
        iq.addItem(item);

        connection.createStanzaCollectorAndSend(iq).nextResultOrThrow();
    }

    private void changeAffiliationByAdmin(Collection<? extends Jid> jids, MUCAffiliation affiliation)
                    throws NoResponseException, XMPPErrorException, NotConnectedException, InterruptedException {
        MUCAdmin iq = new MUCAdmin();
        iq.setTo(room);
        iq.setType(IQ.Type.set);
        for (Jid jid : jids) {
            // Set the new affiliation.
            MUCItem item = new MUCItem(affiliation, jid);
            iq.addItem(item);
        }

        connection.createStanzaCollectorAndSend(iq).nextResultOrThrow();
    }

    private void changeRole(Resourcepart nickname, MUCRole role, String reason) throws NoResponseException, XMPPErrorException, NotConnectedException, InterruptedException {
        MUCAdmin iq = new MUCAdmin();
        iq.setTo(room);
        iq.setType(IQ.Type.set);
        // Set the new role.
        MUCItem item = new MUCItem(role, nickname, reason);
        iq.addItem(item);

        connection.createStanzaCollectorAndSend(iq).nextResultOrThrow();
    }

    private void changeRole(Collection<Resourcepart> nicknames, MUCRole role) throws NoResponseException, XMPPErrorException, NotConnectedException, InterruptedException  {
        MUCAdmin iq = new MUCAdmin();
        iq.setTo(room);
        iq.setType(IQ.Type.set);
        for (Resourcepart nickname : nicknames) {
            // Set the new role.
            MUCItem item = new MUCItem(role, nickname);
            iq.addItem(item);
        }

        connection.createStanzaCollectorAndSend(iq).nextResultOrThrow();
    }

    /**
     * Returns the number of occupants in the group chat.<p>
     *
     * Note: this value will only be accurate after joining the group chat, and
     * may fluctuate over time. If you query this value directly after joining the
     * group chat it may not be accurate, as it takes a certain amount of time for
     * the server to send all presence packets to this client.
     *
     * @return the number of occupants in the group chat.
     */
    public int getOccupantsCount() {
        return occupantsMap.size();
    }

    /**
     * Returns an List  for the list of fully qualified occupants
     * in the group chat. For example, "conference@chat.jivesoftware.com/SomeUser".
     * Typically, a client would only display the nickname of the occupant. To
     * get the nickname from the fully qualified name, use the
     * {@link org.jxmpp.util.XmppStringUtils#parseResource(String)} method.
     * Note: this value will only be accurate after joining the group chat, and may
     * fluctuate over time.
     *
     * @return a List of the occupants in the group chat.
     */
    public List<EntityFullJid> getOccupants() {
        return new ArrayList<>(occupantsMap.keySet());
    }

    /**
     * Returns the presence info for a particular user, or <tt>null</tt> if the user
     * is not in the room.<p>
     *
     * @param user the room occupant to search for his presence. The format of user must
     * be: roomName@service/nickname (e.g. darkcave@macbeth.shakespeare.lit/thirdwitch).
     * @return the occupant's current presence, or <tt>null</tt> if the user is unavailable
     *      or if no presence information is available.
     */
    public Presence getOccupantPresence(EntityFullJid user) {
        return occupantsMap.get(user);
    }

    /**
     * Returns the Occupant information for a particular occupant, or <tt>null</tt> if the
     * user is not in the room. The Occupant object may include information such as full
     * JID of the user as well as the role and affiliation of the user in the room.<p>
     *
     * @param user the room occupant to search for his presence. The format of user must
     * be: roomName@service/nickname (e.g. darkcave@macbeth.shakespeare.lit/thirdwitch).
     * @return the Occupant or <tt>null</tt> if the user is unavailable (i.e. not in the room).
     */
    public Occupant getOccupant(EntityFullJid user) {
        Presence presence = getOccupantPresence(user);
        if (presence != null) {
            return new Occupant(presence);
        }
        return null;
    }

    /**
     * Adds a stanza listener that will be notified of any new Presence packets
     * sent to the group chat. Using a listener is a suitable way to know when the list
     * of occupants should be re-loaded due to any changes.
     *
     * @param listener a stanza listener that will be notified of any presence packets
     *      sent to the group chat.
     * @return true if the listener was not already added.
     */
    public boolean addParticipantListener(PresenceListener listener) {
        return presenceListeners.add(listener);
    }

    /**
     * Removes a stanza listener that was being notified of any new Presence packets
     * sent to the group chat.
     *
     * @param listener a stanza listener that was being notified of any presence packets
     *      sent to the group chat.
     * @return true if the listener was removed, otherwise the listener was not added previously.
     */
    public boolean removeParticipantListener(PresenceListener listener) {
        return presenceListeners.remove(listener);
    }

    /**
     * Returns a list of <code>Affiliate</code> with the room owners.
     *
     * @return a list of <code>Affiliate</code> with the room owners.
     * @throws XMPPErrorException if you don't have enough privileges to get this information.
     * @throws NoResponseException if there was no response from the server.
     * @throws NotConnectedException
     * @throws InterruptedException
     */
    public List<Affiliate> getOwners() throws NoResponseException, XMPPErrorException, NotConnectedException, InterruptedException {
        return getAffiliatesByAdmin(MUCAffiliation.owner);
    }

    /**
     * Returns a list of <code>Affiliate</code> with the room administrators.
     *
     * @return a list of <code>Affiliate</code> with the room administrators.
     * @throws XMPPErrorException if you don't have enough privileges to get this information.
     * @throws NoResponseException if there was no response from the server.
     * @throws NotConnectedException
     * @throws InterruptedException
     */
    public List<Affiliate> getAdmins() throws NoResponseException, XMPPErrorException, NotConnectedException, InterruptedException {
        return getAffiliatesByAdmin(MUCAffiliation.admin);
    }

    /**
     * Returns a list of <code>Affiliate</code> with the room members.
     *
     * @return a list of <code>Affiliate</code> with the room members.
     * @throws XMPPErrorException if you don't have enough privileges to get this information.
     * @throws NoResponseException if there was no response from the server.
     * @throws NotConnectedException
     * @throws InterruptedException
     */
    public List<Affiliate> getMembers() throws NoResponseException, XMPPErrorException, NotConnectedException, InterruptedException  {
        return getAffiliatesByAdmin(MUCAffiliation.member);
    }

    /**
     * Returns a list of <code>Affiliate</code> with the room outcasts.
     *
     * @return a list of <code>Affiliate</code> with the room outcasts.
     * @throws XMPPErrorException if you don't have enough privileges to get this information.
     * @throws NoResponseException if there was no response from the server.
     * @throws NotConnectedException
     * @throws InterruptedException
     */
    public List<Affiliate> getOutcasts() throws NoResponseException, XMPPErrorException, NotConnectedException, InterruptedException {
        return getAffiliatesByAdmin(MUCAffiliation.outcast);
    }

    /**
     * Returns a collection of <code>Affiliate</code> that have the specified room affiliation
     * sending a request in the admin namespace.
     *
     * @param affiliation the affiliation of the users in the room.
     * @return a collection of <code>Affiliate</code> that have the specified room affiliation.
     * @throws XMPPErrorException if you don't have enough privileges to get this information.
     * @throws NoResponseException if there was no response from the server.
     * @throws NotConnectedException
     * @throws InterruptedException
     */
    private List<Affiliate> getAffiliatesByAdmin(MUCAffiliation affiliation) throws NoResponseException, XMPPErrorException, NotConnectedException, InterruptedException {
        MUCAdmin iq = new MUCAdmin();
        iq.setTo(room);
        iq.setType(IQ.Type.get);
        // Set the specified affiliation. This may request the list of owners/admins/members/outcasts.
        MUCItem item = new MUCItem(affiliation);
        iq.addItem(item);

        MUCAdmin answer = (MUCAdmin) connection.createStanzaCollectorAndSend(iq).nextResultOrThrow();

        // Get the list of affiliates from the server's answer
        List<Affiliate> affiliates = new ArrayList<Affiliate>();
        for (MUCItem mucadminItem : answer.getItems()) {
            affiliates.add(new Affiliate(mucadminItem));
        }
        return affiliates;
    }

    /**
     * Returns a list of <code>Occupant</code> with the room moderators.
     *
     * @return a list of <code>Occupant</code> with the room moderators.
     * @throws XMPPErrorException if you don't have enough privileges to get this information.
     * @throws NoResponseException if there was no response from the server.
     * @throws NotConnectedException
     * @throws InterruptedException
     */
    public List<Occupant> getModerators() throws NoResponseException, XMPPErrorException, NotConnectedException, InterruptedException {
        return getOccupants(MUCRole.moderator);
    }

    /**
     * Returns a list of <code>Occupant</code> with the room participants.
     *
     * @return a list of <code>Occupant</code> with the room participants.
     * @throws XMPPErrorException if you don't have enough privileges to get this information.
     * @throws NoResponseException if there was no response from the server.
     * @throws NotConnectedException
     * @throws InterruptedException
     */
    public List<Occupant> getParticipants() throws NoResponseException, XMPPErrorException, NotConnectedException, InterruptedException {
        return getOccupants(MUCRole.participant);
    }

    /**
     * Returns a list of <code>Occupant</code> that have the specified room role.
     *
     * @param role the role of the occupant in the room.
     * @return a list of <code>Occupant</code> that have the specified room role.
     * @throws XMPPErrorException if an error occured while performing the request to the server or you
     *         don't have enough privileges to get this information.
     * @throws NoResponseException if there was no response from the server.
     * @throws NotConnectedException
     * @throws InterruptedException
     */
    private List<Occupant> getOccupants(MUCRole role) throws NoResponseException, XMPPErrorException, NotConnectedException, InterruptedException {
        MUCAdmin iq = new MUCAdmin();
        iq.setTo(room);
        iq.setType(IQ.Type.get);
        // Set the specified role. This may request the list of moderators/participants.
        MUCItem item = new MUCItem(role);
        iq.addItem(item);

        MUCAdmin answer = (MUCAdmin) connection.createStanzaCollectorAndSend(iq).nextResultOrThrow();
        // Get the list of participants from the server's answer
        List<Occupant> participants = new ArrayList<Occupant>();
        for (MUCItem mucadminItem : answer.getItems()) {
            participants.add(new Occupant(mucadminItem));
        }
        return participants;
    }

    /**
     * Sends a message to the chat room.
     *
     * @param text the text of the message to send.
     * @throws NotConnectedException
     * @throws InterruptedException
     */
    public void sendMessage(String text) throws NotConnectedException, InterruptedException {
        Message message = createMessage();
        message.setBody(text);
        connection.sendStanza(message);
    }

    /**
     * Returns a new Chat for sending private messages to a given room occupant.
     * The Chat's occupant address is the room's JID (i.e. roomName@service/nick). The server
     * service will change the 'from' address to the sender's room JID and delivering the message
     * to the intended recipient's full JID.
     *
     * @param occupant occupant unique room JID (e.g. 'darkcave@macbeth.shakespeare.lit/Paul').
     * @param listener the listener is a message listener that will handle messages for the newly
     * created chat.
     * @return new Chat for sending private messages to a given room occupant.
     */
    // TODO This should be made new not using chat.Chat. Private MUC chats are different from XMPP-IM 1:1 chats in to many ways.
    // API sketch: PrivateMucChat createPrivateChat(Resourcepart nick)
    @SuppressWarnings("deprecation")
    public org.jivesoftware.smack.chat.Chat createPrivateChat(EntityFullJid occupant, ChatMessageListener listener) {
        return org.jivesoftware.smack.chat.ChatManager.getInstanceFor(connection).createChat(occupant, listener);
    }

    /**
     * Creates a new Message to send to the chat room.
     *
     * @return a new Message addressed to the chat room.
     */
    public Message createMessage() {
        return new Message(room, Message.Type.groupchat);
    }

    /**
     * Sends a Message to the chat room.
     *
     * @param message the message.
     * @throws NotConnectedException
     * @throws InterruptedException
     */
    public void sendMessage(Message message) throws NotConnectedException, InterruptedException {
        message.setTo(room);
        message.setType(Message.Type.groupchat);
        connection.sendStanza(message);
    }

    /**
    * Polls for and returns the next message, or <tt>null</tt> if there isn't
    * a message immediately available. This method provides significantly different
    * functionalty than the {@link #nextMessage()} method since it's non-blocking.
    * In other words, the method call will always return immediately, whereas the
    * nextMessage method will return only when a message is available (or after
    * a specific timeout).
    *
    * @return the next message if one is immediately available and
    *      <tt>null</tt> otherwise.
     * @throws MucNotJoinedException
    */
    public Message pollMessage() throws MucNotJoinedException {
        if (messageCollector == null) {
            throw new MucNotJoinedException(this);
        }
        return messageCollector.pollResult();
    }

    /**
     * Returns the next available message in the chat. The method call will block
     * (not return) until a message is available.
     *
     * @return the next message.
     * @throws MucNotJoinedException
     * @throws InterruptedException
     */
    public Message nextMessage() throws MucNotJoinedException, InterruptedException {
        if (messageCollector == null) {
            throw new MucNotJoinedException(this);
        }
        return  messageCollector.nextResult();
    }

    /**
     * Returns the next available message in the chat. The method call will block
     * (not return) until a stanza is available or the <tt>timeout</tt> has elapased.
     * If the timeout elapses without a result, <tt>null</tt> will be returned.
     *
     * @param timeout the maximum amount of time to wait for the next message.
     * @return the next message, or <tt>null</tt> if the timeout elapses without a
     *      message becoming available.
     * @throws MucNotJoinedException
     * @throws InterruptedException
     */
    public Message nextMessage(long timeout) throws MucNotJoinedException, InterruptedException {
        if (messageCollector == null) {
            throw new MucNotJoinedException(this);
        }
        return messageCollector.nextResult(timeout);
    }

    /**
     * Adds a stanza listener that will be notified of any new messages in the
     * group chat. Only "group chat" messages addressed to this group chat will
     * be delivered to the listener. If you wish to listen for other packets
     * that may be associated with this group chat, you should register a
     * PacketListener directly with the XMPPConnection with the appropriate
     * PacketListener.
     *
     * @param listener a stanza listener.
     * @return true if the listener was not already added.
     */
    public boolean addMessageListener(MessageListener listener) {
        return messageListeners.add(listener);
    }

    /**
     * Removes a stanza listener that was being notified of any new messages in the
     * multi user chat. Only "group chat" messages addressed to this multi user chat were
     * being delivered to the listener.
     *
     * @param listener a stanza listener.
     * @return true if the listener was removed, otherwise the listener was not added previously.
     */
    public boolean removeMessageListener(MessageListener listener) {
        return messageListeners.remove(listener);
    }

    /**
     * Changes the subject within the room. As a default, only users with a role of "moderator"
     * are allowed to change the subject in a room. Although some rooms may be configured to
     * allow a mere participant or even a visitor to change the subject.
     *
     * @param subject the new room's subject to set.
     * @throws XMPPErrorException if someone without appropriate privileges attempts to change the
     *          room subject will throw an error with code 403 (i.e. Forbidden)
     * @throws NoResponseException if there was no response from the server.
     * @throws NotConnectedException
     * @throws InterruptedException
     */
    public void changeSubject(final String subject) throws NoResponseException, XMPPErrorException, NotConnectedException, InterruptedException {
        Message message = createMessage();
        message.setSubject(subject);
        // Wait for an error or confirmation message back from the server.
        StanzaFilter responseFilter = new AndFilter(fromRoomGroupchatFilter, new StanzaFilter() {
            @Override
            public boolean accept(Stanza packet) {
                Message msg = (Message) packet;
                return subject.equals(msg.getSubject());
            }
        });
        StanzaCollector response = connection.createStanzaCollectorAndSend(responseFilter, message);
        // Wait up to a certain number of seconds for a reply.
        response.nextResultOrThrow();
    }

    /**
     * Remove the connection callbacks (PacketListener, PacketInterceptor, StanzaCollector) used by this MUC from the
     * connection.
     */
    private void removeConnectionCallbacks() {
        connection.removeSyncStanzaListener(messageListener);
        connection.removeSyncStanzaListener(presenceListener);
        connection.removeSyncStanzaListener(subjectListener);
        connection.removeSyncStanzaListener(declinesListener);
        connection.removeStanzaInterceptor(presenceInterceptor);
        if (messageCollector != null) {
            messageCollector.cancel();
            messageCollector = null;
        }
    }

    /**
     * Remove all callbacks and resources necessary when the user has left the room for some reason.
     */
    private synchronized void userHasLeft() {
        // We do not reset nickname here, in case this method has been called erroneously, it should still be possible
        // to call leave() in order to resync the state. And leave() requires the nickname to send the unsubscribe
        // presence.
        occupantsMap.clear();
        joined = false;
        // Update the list of joined rooms
        multiUserChatManager.removeJoinedRoom(room);
        removeConnectionCallbacks();
    }

    /**
     * Adds a listener that will be notified of changes in your status in the room
     * such as the user being kicked, banned, or granted admin permissions.
     *
     * @param listener a user status listener.
     * @return true if the user status listener was not already added.
     */
    public boolean addUserStatusListener(UserStatusListener listener) {
        return userStatusListeners.add(listener);
    }

    /**
     * Removes a listener that was being notified of changes in your status in the room
     * such as the user being kicked, banned, or granted admin permissions.
     *
     * @param listener a user status listener.
     * @return true if the listener was registered and is now removed.
     */
    public boolean removeUserStatusListener(UserStatusListener listener) {
        return userStatusListeners.remove(listener);
    }

    /**
     * Adds a listener that will be notified of changes in occupants status in the room
     * such as the user being kicked, banned, or granted admin permissions.
     *
     * @param listener a participant status listener.
     * @return true if the listener was not already added.
     */
    public boolean addParticipantStatusListener(ParticipantStatusListener listener) {
        return participantStatusListeners.add(listener);
    }

    /**
     * Removes a listener that was being notified of changes in occupants status in the room
     * such as the user being kicked, banned, or granted admin permissions.
     *
     * @param listener a participant status listener.
     * @return true if the listener was registered and is now removed.
     */
    public boolean removeParticipantStatusListener(ParticipantStatusListener listener) {
        return participantStatusListeners.remove(listener);
    }

    /**
     * Fires notification events if the role of a room occupant has changed. If the occupant that
     * changed his role is your occupant then the <code>UserStatusListeners</code> added to this
     * <code>MultiUserChat</code> will be fired. On the other hand, if the occupant that changed
     * his role is not yours then the <code>ParticipantStatusListeners</code> added to this
     * <code>MultiUserChat</code> will be fired. The following table shows the events that will
     * be fired depending on the previous and new role of the occupant.
     *
     * <pre>
     * <table border="1">
     * <tr><td><b>Old</b></td><td><b>New</b></td><td><b>Events</b></td></tr>
     *
     * <tr><td>None</td><td>Visitor</td><td>--</td></tr>
     * <tr><td>Visitor</td><td>Participant</td><td>voiceGranted</td></tr>
     * <tr><td>Participant</td><td>Moderator</td><td>moderatorGranted</td></tr>
     *
     * <tr><td>None</td><td>Participant</td><td>voiceGranted</td></tr>
     * <tr><td>None</td><td>Moderator</td><td>voiceGranted + moderatorGranted</td></tr>
     * <tr><td>Visitor</td><td>Moderator</td><td>voiceGranted + moderatorGranted</td></tr>
     *
     * <tr><td>Moderator</td><td>Participant</td><td>moderatorRevoked</td></tr>
     * <tr><td>Participant</td><td>Visitor</td><td>voiceRevoked</td></tr>
     * <tr><td>Visitor</td><td>None</td><td>kicked</td></tr>
     *
     * <tr><td>Moderator</td><td>Visitor</td><td>voiceRevoked + moderatorRevoked</td></tr>
     * <tr><td>Moderator</td><td>None</td><td>kicked</td></tr>
     * <tr><td>Participant</td><td>None</td><td>kicked</td></tr>
     * </table>
     * </pre>
     *
     * @param oldRole the previous role of the user in the room before receiving the new presence
     * @param newRole the new role of the user in the room after receiving the new presence
     * @param isUserModification whether the received presence is about your user in the room or not
     * @param from the occupant whose role in the room has changed
     * (e.g. room@conference.jabber.org/nick).
     */
    private void checkRoleModifications(
        MUCRole oldRole,
        MUCRole newRole,
        boolean isUserModification,
        EntityFullJid from) {
        // Voice was granted to a visitor
        if ((MUCRole.visitor.equals(oldRole) || MUCRole.none.equals(oldRole))
            && MUCRole.participant.equals(newRole)) {
            if (isUserModification) {
                for (UserStatusListener listener : userStatusListeners) {
                    listener.voiceGranted();
                }
            }
            else {
                for (ParticipantStatusListener listener : participantStatusListeners) {
                    listener.voiceGranted(from);
                }
            }
        }
        // The participant's voice was revoked from the room
        else if (
            MUCRole.participant.equals(oldRole)
                && (MUCRole.visitor.equals(newRole) || MUCRole.none.equals(newRole))) {
            if (isUserModification) {
                for (UserStatusListener listener : userStatusListeners) {
                    listener.voiceRevoked();
                }
            }
            else {
                for (ParticipantStatusListener listener : participantStatusListeners) {
                    listener.voiceRevoked(from);
                }
            }
        }
        // Moderator privileges were granted to a participant
        if (!MUCRole.moderator.equals(oldRole) && MUCRole.moderator.equals(newRole)) {
            if (MUCRole.visitor.equals(oldRole) || MUCRole.none.equals(oldRole)) {
                if (isUserModification) {
                    for (UserStatusListener listener : userStatusListeners) {
                        listener.voiceGranted();
                    }
                }
                else {
                    for (ParticipantStatusListener listener : participantStatusListeners) {
                        listener.voiceGranted(from);
                    }
                }
            }
            if (isUserModification) {
                for (UserStatusListener listener : userStatusListeners) {
                    listener.moderatorGranted();
                }
            }
            else {
                for (ParticipantStatusListener listener : participantStatusListeners) {
                    listener.moderatorGranted(from);
                }
            }
        }
        // Moderator privileges were revoked from a participant
        else if (MUCRole.moderator.equals(oldRole) && !MUCRole.moderator.equals(newRole)) {
            if (MUCRole.visitor.equals(newRole) || MUCRole.none.equals(newRole)) {
                if (isUserModification) {
                    for (UserStatusListener listener : userStatusListeners) {
                        listener.voiceRevoked();
                    }
                }
                else {
                    for (ParticipantStatusListener listener : participantStatusListeners) {
                        listener.voiceRevoked(from);
                    }
                }
            }
            if (isUserModification) {
                for (UserStatusListener listener : userStatusListeners) {
                    listener.moderatorRevoked();
                }
            }
            else {
                for (ParticipantStatusListener listener : participantStatusListeners) {
                    listener.moderatorRevoked(from);
                }
            }
        }
    }

    /**
     * Fires notification events if the affiliation of a room occupant has changed. If the
     * occupant that changed his affiliation is your occupant then the
     * <code>UserStatusListeners</code> added to this <code>MultiUserChat</code> will be fired.
     * On the other hand, if the occupant that changed his affiliation is not yours then the
     * <code>ParticipantStatusListeners</code> added to this <code>MultiUserChat</code> will be
     * fired. The following table shows the events that will be fired depending on the previous
     * and new affiliation of the occupant.
     *
     * <pre>
     * <table border="1">
     * <tr><td><b>Old</b></td><td><b>New</b></td><td><b>Events</b></td></tr>
     *
     * <tr><td>None</td><td>Member</td><td>membershipGranted</td></tr>
     * <tr><td>Member</td><td>Admin</td><td>membershipRevoked + adminGranted</td></tr>
     * <tr><td>Admin</td><td>Owner</td><td>adminRevoked + ownershipGranted</td></tr>
     *
     * <tr><td>None</td><td>Admin</td><td>adminGranted</td></tr>
     * <tr><td>None</td><td>Owner</td><td>ownershipGranted</td></tr>
     * <tr><td>Member</td><td>Owner</td><td>membershipRevoked + ownershipGranted</td></tr>
     *
     * <tr><td>Owner</td><td>Admin</td><td>ownershipRevoked + adminGranted</td></tr>
     * <tr><td>Admin</td><td>Member</td><td>adminRevoked + membershipGranted</td></tr>
     * <tr><td>Member</td><td>None</td><td>membershipRevoked</td></tr>
     *
     * <tr><td>Owner</td><td>Member</td><td>ownershipRevoked + membershipGranted</td></tr>
     * <tr><td>Owner</td><td>None</td><td>ownershipRevoked</td></tr>
     * <tr><td>Admin</td><td>None</td><td>adminRevoked</td></tr>
     * <tr><td><i>Anyone</i></td><td>Outcast</td><td>banned</td></tr>
     * </table>
     * </pre>
     *
     * @param oldAffiliation the previous affiliation of the user in the room before receiving the
     * new presence
     * @param newAffiliation the new affiliation of the user in the room after receiving the new
     * presence
     * @param isUserModification whether the received presence is about your user in the room or not
     * @param from the occupant whose role in the room has changed
     * (e.g. room@conference.jabber.org/nick).
     */
    private void checkAffiliationModifications(
        MUCAffiliation oldAffiliation,
        MUCAffiliation newAffiliation,
        boolean isUserModification,
        EntityFullJid from) {
        // First check for revoked affiliation and then for granted affiliations. The idea is to
        // first fire the "revoke" events and then fire the "grant" events.

        // The user's ownership to the room was revoked
        if (MUCAffiliation.owner.equals(oldAffiliation) && !MUCAffiliation.owner.equals(newAffiliation)) {
            if (isUserModification) {
                for (UserStatusListener listener : userStatusListeners) {
                    listener.ownershipRevoked();
                }
            }
            else {
                for (ParticipantStatusListener listener : participantStatusListeners) {
                    listener.ownershipRevoked(from);
                }
            }
        }
        // The user's administrative privileges to the room were revoked
        else if (MUCAffiliation.admin.equals(oldAffiliation) && !MUCAffiliation.admin.equals(newAffiliation)) {
            if (isUserModification) {
                for (UserStatusListener listener : userStatusListeners) {
                    listener.adminRevoked();
                }
            }
            else {
                for (ParticipantStatusListener listener : participantStatusListeners) {
                    listener.adminRevoked(from);
                }
            }
        }
        // The user's membership to the room was revoked
        else if (MUCAffiliation.member.equals(oldAffiliation) && !MUCAffiliation.member.equals(newAffiliation)) {
            if (isUserModification) {
                for (UserStatusListener listener : userStatusListeners) {
                    listener.membershipRevoked();
                }
            }
            else {
                for (ParticipantStatusListener listener : participantStatusListeners) {
                    listener.membershipRevoked(from);
                }
            }
        }

        // The user was granted ownership to the room
        if (!MUCAffiliation.owner.equals(oldAffiliation) && MUCAffiliation.owner.equals(newAffiliation)) {
            if (isUserModification) {
                for (UserStatusListener listener : userStatusListeners) {
                    listener.ownershipGranted();
                }
            }
            else {
                for (ParticipantStatusListener listener : participantStatusListeners) {
                    listener.ownershipGranted(from);
                }
            }
        }
        // The user was granted administrative privileges to the room
        else if (!MUCAffiliation.admin.equals(oldAffiliation) && MUCAffiliation.admin.equals(newAffiliation)) {
            if (isUserModification) {
                for (UserStatusListener listener : userStatusListeners) {
                    listener.adminGranted();
                }
            }
            else {
                for (ParticipantStatusListener listener : participantStatusListeners) {
                    listener.adminGranted(from);
                }
            }
        }
        // The user was granted membership to the room
        else if (!MUCAffiliation.member.equals(oldAffiliation) && MUCAffiliation.member.equals(newAffiliation)) {
            if (isUserModification) {
                for (UserStatusListener listener : userStatusListeners) {
                    listener.membershipGranted();
                }
            }
            else {
                for (ParticipantStatusListener listener : participantStatusListeners) {
                    listener.membershipGranted(from);
                }
            }
        }
    }

    /**
     * Fires events according to the received presence code.
     *
     * @param statusCodes
     * @param isUserModification
     * @param mucUser
     * @param from
     */
    private void checkPresenceCode(
        Set<Status> statusCodes,
        boolean isUserModification,
        MUCUser mucUser,
        EntityFullJid from) {
        // Check if an occupant was kicked from the room
        if (statusCodes.contains(Status.KICKED_307)) {
            // Check if this occupant was kicked
            if (isUserModification) {
                // Reset occupant information.
                userHasLeft();

                for (UserStatusListener listener : userStatusListeners) {
                    listener.kicked(mucUser.getItem().getActor(), mucUser.getItem().getReason());
                }
            }
            else {
                for (ParticipantStatusListener listener : participantStatusListeners) {
                    listener.kicked(from, mucUser.getItem().getActor(), mucUser.getItem().getReason());
                }
            }
        }
        // A user was banned from the room
        if (statusCodes.contains(Status.BANNED_301)) {
            // Check if this occupant was banned
            if (isUserModification) {
                joined = false;
                for (UserStatusListener listener : userStatusListeners) {
                    listener.banned(mucUser.getItem().getActor(), mucUser.getItem().getReason());
                }

                // Reset occupant information.
                occupantsMap.clear();
                myRoomJid = null;
                userHasLeft();
            }
            else {
                for (ParticipantStatusListener listener : participantStatusListeners) {
                    listener.banned(from, mucUser.getItem().getActor(), mucUser.getItem().getReason());
                }
            }
        }
        // A user's membership was revoked from the room
        if (statusCodes.contains(Status.REMOVED_AFFIL_CHANGE_321)) {
            // Check if this occupant's membership was revoked
            if (isUserModification) {
                joined = false;
                for (UserStatusListener listener : userStatusListeners) {
                    listener.membershipRevoked();
                }

                // Reset occupant information.
                occupantsMap.clear();
                myRoomJid = null;
                userHasLeft();
            }
        }
        // A occupant has changed his nickname in the room
        if (statusCodes.contains(Status.NEW_NICKNAME_303)) {
            for (ParticipantStatusListener listener : participantStatusListeners) {
                listener.nicknameChanged(from, mucUser.getItem().getNick());
            }
        }
        // The room has been destroyed.
        if (mucUser.getDestroy() != null) {
            MultiUserChat alternateMUC = multiUserChatManager.getMultiUserChat(mucUser.getDestroy().getJid());
            for (UserStatusListener listener : userStatusListeners) {
                listener.roomDestroyed(alternateMUC, mucUser.getDestroy().getReason());
            }

            // Reset occupant information.
            occupantsMap.clear();
            myRoomJid = null;
            userHasLeft();
        }
    }

    /**
     * Get the XMPP connection associated with this chat instance.
     *
     * @return the associated XMPP connection.
     * @since 4.3.0
     */
    public XMPPConnection getXmppConnection() {
        return connection;
    }

    @Override
    public String toString() {
        return "MUC: " + room + "(" + connection.getUser() + ")";
    }
}<|MERGE_RESOLUTION|>--- conflicted
+++ resolved
@@ -341,15 +341,10 @@
 
         // Setup the messageListeners and presenceListeners *before* the join presence is send.
         connection.addSyncStanzaListener(messageListener, fromRoomGroupchatFilter);
-<<<<<<< HEAD
-        connection.addSyncStanzaListener(presenceListener, new AndFilter(fromRoomFilter,
+        StanzaFilter presenceFromRoomFilter = new AndFilter(fromRoomFilter,
                         StanzaTypeFilter.PRESENCE,
-                        PossibleFromTypeFilter.ENTITY_FULL_JID));
-=======
-        StanzaFilter presenceFromRoomFilter = new AndFilter(fromRoomFilter,
-                        StanzaTypeFilter.PRESENCE);
+                        PossibleFromTypeFilter.ENTITY_FULL_JID);
         connection.addSyncStanzaListener(presenceListener, presenceFromRoomFilter);
->>>>>>> b054c4fe
         // @formatter:off
         connection.addSyncStanzaListener(subjectListener,
                         new AndFilter(fromRoomFilter,
