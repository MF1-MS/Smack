--- conflicted
+++ resolved
@@ -186,29 +186,21 @@
         OfflineMessageRequest request = new OfflineMessageRequest();
         request.setFetch(true);
 
-<<<<<<< HEAD
         PacketCollector messageCollector = connection.createPacketCollector(PACKET_FILTER);
-        // Collect the received offline messages
-        Message message = (Message) messageCollector.nextResult();
-        while (message != null) {
-            messages.add(message);
-            message = (Message) messageCollector.nextResult();
-=======
-        PacketCollector messageCollector = connection.createPacketCollector(packetFilter);
+        PacketCollector resultCollector = connection.createPacketCollectorAndSend(request);
+
         try {
-            connection.createPacketCollectorAndSend(request).nextResultOrThrow();
-
             // Collect the received offline messages
             Message message = (Message) messageCollector.nextResult();
             while (message != null) {
                 messages.add(message);
                 message = (Message) messageCollector.nextResult();
             }
+            resultCollector.nextResultOrThrow();
         }
         finally {
-            // Stop queuing offline messages
             messageCollector.cancel();
->>>>>>> c3f6c51d
+            resultCollector.cancel();
         }
         return messages;
     }
