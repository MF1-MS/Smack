--- conflicted
+++ resolved
@@ -87,11 +87,7 @@
         return xml;
     }
 
-<<<<<<< HEAD
-    public static PubSub createPubsubPacket(Jid to, Type type, PacketExtension extension, PubSubNamespace ns) {
-=======
-    public static PubSub createPubsubPacket(String to, Type type, ExtensionElement extension, PubSubNamespace ns) {
->>>>>>> ed4fa339
+    public static PubSub createPubsubPacket(Jid to, Type type, ExtensionElement extension, PubSubNamespace ns) {
         PubSub pubSub = new PubSub(to, type, ns);
         pubSub.addExtension(extension);
         return pubSub;
