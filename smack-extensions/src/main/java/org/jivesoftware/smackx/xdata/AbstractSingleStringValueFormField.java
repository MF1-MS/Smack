/**
 *
 * Copyright 2020-2021 Florian Schmaus.
 *
 * Licensed under the Apache License, Version 2.0 (the "License");
 * you may not use this file except in compliance with the License.
 * You may obtain a copy of the License at
 *
 *     http://www.apache.org/licenses/LICENSE-2.0
 *
 * Unless required by applicable law or agreed to in writing, software
 * distributed under the License is distributed on an "AS IS" BASIS,
 * WITHOUT WARRANTIES OR CONDITIONS OF ANY KIND, either express or implied.
 * See the License for the specific language governing permissions and
 * limitations under the License.
 */
package org.jivesoftware.smackx.xdata;

import java.net.URL;
import java.util.Date;

import org.jxmpp.util.XmppDateTime;

public class AbstractSingleStringValueFormField extends SingleValueFormField {

    private final String value;

    protected AbstractSingleStringValueFormField(Builder<?, ?> builder) {
        super(builder);
        value = builder.value;
    }

    @Override
    public final String getValue() {
        return value;
    }

    public final Integer getValueAsInt() {
        if (value == null) {
            return null;
        }
        return Integer.valueOf(value);
    }

    public abstract static class Builder<F extends SingleValueFormField, B extends SingleValueFormField.Builder<F, B>>
                    extends SingleValueFormField.Builder<F, B> {

        private String value;

        protected Builder(AbstractSingleStringValueFormField abstractSingleFormField) {
            super(abstractSingleFormField);
            value = abstractSingleFormField.getValue();
        }

        protected Builder(String fieldName, FormField.Type type) {
            super(fieldName, type);
        }

        @Override
        protected void resetInternal() {
            value = null;
        }

        /**
         * Set the value.
         *
         * @param value the value to set.
         * @return a reference to this builder.
         * @deprecated use {@link #setValue(CharSequence)} instead.
         */
        @Deprecated
        // TODO: Remove in Smack 4.6.
        public B addValue(CharSequence value) {
            return setValue(value);
        }

        public B setValue(Value value) {
            this.value = value.getValue().toString();
            this.rawValue = value;
            return getThis();
        }

        public B setValue(CharSequence value) {
<<<<<<< HEAD
            this.rawValue = this.value = value.toString();
=======
            this.value = value.toString();
            rawValue = new Value(this.value);
>>>>>>> 0d73c219
            return getThis();
        }

        public B setValue(Enum<?> value) {
            return setValue(value.toString());
        }

        public B setValue(int value) {
            return setValue(Integer.toString(value));
        }

        public B setValue(URL value) {
            return setValue(value.toString());
        }

        public B setValue(Date date) {
            String dateString = XmppDateTime.formatXEP0082Date(date);
            return setValue(dateString);
        }
    }
}<|MERGE_RESOLUTION|>--- conflicted
+++ resolved
@@ -81,12 +81,8 @@
         }
 
         public B setValue(CharSequence value) {
-<<<<<<< HEAD
-            this.rawValue = this.value = value.toString();
-=======
             this.value = value.toString();
             rawValue = new Value(this.value);
->>>>>>> 0d73c219
             return getThis();
         }
 
