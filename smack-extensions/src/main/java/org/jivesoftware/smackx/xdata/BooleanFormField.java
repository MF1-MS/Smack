--- conflicted
+++ resolved
@@ -75,15 +75,6 @@
         }
 
         public Builder setValue(CharSequence value) {
-<<<<<<< HEAD
-            rawValue = value.toString();
-            boolean valueBoolean = ParserUtils.parseXmlBoolean(rawValue);
-            return setValue(valueBoolean);
-        }
-
-        public Builder setValue(boolean value) {
-            rawValue = Boolean.toString(value);
-=======
             return setValue(new Value(value));
         }
 
@@ -95,7 +86,6 @@
 
         public Builder setValue(boolean value) {
             rawValue = new Value(Boolean.toString(value));
->>>>>>> 0d73c219
             this.value = value;
             return this;
         }
