--- conflicted
+++ resolved
@@ -23,26 +23,16 @@
 import org.jivesoftware.smack.util.CollectionUtil;
 
 import org.jxmpp.jid.Jid;
-<<<<<<< HEAD
-import org.jxmpp.jid.util.JidUtil;
-=======
 import org.jxmpp.jid.impl.JidCreate;
 import org.jxmpp.stringprep.XmppStringprepException;
->>>>>>> 0d73c219
 
 public final class JidMultiFormField extends FormField {
 
     private final List<Jid> values;
 
-<<<<<<< HEAD
-    private final List<String> rawValues;
+    private final List<Value> rawValues;
 
     JidMultiFormField(Builder builder) {
-=======
-    private final List<Value> rawValues;
-
-    protected JidMultiFormField(Builder builder) {
->>>>>>> 0d73c219
         super(builder);
         values = CollectionUtil.cloneAndSeal(builder.values);
         rawValues = CollectionUtil.cloneAndSeal(builder.rawValues);
@@ -54,11 +44,7 @@
     }
 
     @Override
-<<<<<<< HEAD
-    public List<String> getRawValues() {
-=======
     public List<Value> getRawValues() {
->>>>>>> 0d73c219
         return rawValues;
     }
 
@@ -69,11 +55,7 @@
     public static final class Builder extends FormField.Builder<JidMultiFormField, JidMultiFormField.Builder> {
         private List<Jid> values;
 
-<<<<<<< HEAD
-        private List<String> rawValues;
-=======
         private List<Value> rawValues;
->>>>>>> 0d73c219
 
         private Builder(JidMultiFormField jidMultiFormField) {
             super(jidMultiFormField);
@@ -98,17 +80,7 @@
         }
 
         public Builder addValue(Jid jid) {
-<<<<<<< HEAD
-            return addValue(jid, null);
-        }
-
-        public Builder addValue(Jid jid, String rawValue) {
-            if (rawValue == null) {
-                rawValue = jid.toString();
-            }
-=======
             Value value = new Value(jid);
->>>>>>> 0d73c219
 
             ensureValuesAreInitialized();
             values.add(jid);
@@ -122,26 +94,15 @@
 
             ensureValuesAreInitialized();
             values.add(jid);
-<<<<<<< HEAD
-            rawValues.add(rawValue);
-=======
             rawValues.add(value);
->>>>>>> 0d73c219
 
             return this;
         }
 
         public Builder addValues(Collection<? extends Jid> jids) {
-<<<<<<< HEAD
-            ensureValuesAreInitialized();
-
-            values.addAll(jids);
-            rawValues.addAll(JidUtil.toStringList(jids));
-=======
             for (Jid jid : jids) {
                 addValue(jid);
             }
->>>>>>> 0d73c219
             return this;
         }
 
