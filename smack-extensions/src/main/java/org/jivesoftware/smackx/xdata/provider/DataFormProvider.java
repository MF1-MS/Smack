--- conflicted
+++ resolved
@@ -234,13 +234,7 @@
         case jid_multi:
             JidMultiFormField.Builder jidMultiBuilder = FormField.jidMultiBuilder(fieldName);
             for (FormField.Value value : values) {
-<<<<<<< HEAD
-                String rawValue = value.getValue().toString();
-                Jid jid = JidCreate.from(rawValue);
-                jidMultiBuilder.addValue(jid, rawValue);
-=======
                 jidMultiBuilder.addValue(value);
->>>>>>> 0d73c219
             }
             builder = jidMultiBuilder;
             break;
@@ -248,14 +242,8 @@
             ensureAtMostSingleValue(type, values);
             JidSingleFormField.Builder jidSingleBuilder = FormField.jidSingleBuilder(fieldName);
             if (!values.isEmpty()) {
-<<<<<<< HEAD
-                String rawValue = values.get(0).getValue().toString();
-                Jid jid = JidCreate.from(rawValue);
-                jidSingleBuilder.setValue(jid, rawValue);
-=======
                 FormField.Value value = values.get(0);
                 jidSingleBuilder.setValue(value);
->>>>>>> 0d73c219
             }
             builder = jidSingleBuilder;
             break;
