/**
 * $RCSfile$
 * $Revision$
 * $Date$
 *
 * Copyright 2003-2007 Jive Software.
 *
 * All rights reserved. Licensed under the Apache License, Version 2.0 (the "License");
 * you may not use this file except in compliance with the License.
 * You may obtain a copy of the License at
 *
 *     http://www.apache.org/licenses/LICENSE-2.0
 *
 * Unless required by applicable law or agreed to in writing, software
 * distributed under the License is distributed on an "AS IS" BASIS,
 * WITHOUT WARRANTIES OR CONDITIONS OF ANY KIND, either express or implied.
 * See the License for the specific language governing permissions and
 * limitations under the License.
 */

package org.jivesoftware.smackx.packet;

import java.io.BufferedInputStream;
import java.io.File;
import java.io.FileInputStream;
import java.io.IOException;
import java.lang.reflect.Field;
import java.lang.reflect.Modifier;
import java.net.URL;
import java.security.MessageDigest;
import java.security.NoSuchAlgorithmException;
import java.util.HashMap;
import java.util.Iterator;
import java.util.Map;
import java.util.Map.Entry;

import org.jivesoftware.smack.Connection;
import org.jivesoftware.smack.PacketCollector;
import org.jivesoftware.smack.SmackConfiguration;
import org.jivesoftware.smack.XMPPException;
import org.jivesoftware.smack.filter.PacketIDFilter;
import org.jivesoftware.smack.packet.IQ;
import org.jivesoftware.smack.packet.Packet;
import org.jivesoftware.smack.packet.XMPPError;
import org.jivesoftware.smack.util.StringUtils;

/**
 * A VCard class for use with the
 * <a href="http://www.jivesoftware.org/smack/" target="_blank">SMACK jabber library</a>.<p>
 * <p/>
 * You should refer to the
 * <a href="http://www.jabber.org/jeps/jep-0054.html" target="_blank">JEP-54 documentation</a>.<p>
 * <p/>
 * Please note that this class is incomplete but it does provide the most commonly found
 * information in vCards. Also remember that VCard transfer is not a standard, and the protocol
 * may change or be replaced.<p>
 * <p/>
 * <b>Usage:</b>
 * <pre>
 * <p/>
 * // To save VCard:
 * <p/>
 * VCard vCard = new VCard();
 * vCard.setFirstName("kir");
 * vCard.setLastName("max");
 * vCard.setEmailHome("foo@fee.bar");
 * vCard.setJabberId("jabber@id.org");
 * vCard.setOrganization("Jetbrains, s.r.o");
 * vCard.setNickName("KIR");
 * <p/>
 * vCard.setField("TITLE", "Mr");
 * vCard.setAddressFieldHome("STREET", "Some street");
 * vCard.setAddressFieldWork("CTRY", "US");
 * vCard.setPhoneWork("FAX", "3443233");
 * <p/>
 * vCard.save(connection);
 * <p/>
 * // To load VCard:
 * <p/>
 * VCard vCard = new VCard();
 * vCard.load(conn); // load own VCard
 * vCard.load(conn, "joe@foo.bar"); // load someone's VCard
 * </pre>
 *
 * @author Kirill Maximov (kir@maxkir.com)
 */
public class VCard extends IQ {
    private static final String DEFAULT_MIME_TYPE = "image/jpeg";
    
    /**
     * Phone types:
     * VOICE?, FAX?, PAGER?, MSG?, CELL?, VIDEO?, BBS?, MODEM?, ISDN?, PCS?, PREF?
     */
    private Map<String, String> homePhones = new HashMap<String, String>();
    private Map<String, String> workPhones = new HashMap<String, String>();

    /**
     * Address types:
     * POSTAL?, PARCEL?, (DOM | INTL)?, PREF?, POBOX?, EXTADR?, STREET?, LOCALITY?,
     * REGION?, PCODE?, CTRY?
     */
    private Map<String, String> homeAddr = new HashMap<String, String>();
    private Map<String, String> workAddr = new HashMap<String, String>();

    private String firstName;
    private String lastName;
    private String middleName;

    private String emailHome;
    private String emailWork;

    private String organization;
    private String organizationUnit;

    private String photoMimeType;
    private String photoBinval;

    /**
     * Such as DESC ROLE GEO etc.. see JEP-0054
     */
    private Map<String, String> otherSimpleFields = new HashMap<String, String>();

    // fields that, as they are should not be escaped before forwarding to the server
    private Map<String, String> otherUnescapableFields = new HashMap<String, String>();

    public VCard() {
    }

    /**
     * Set generic VCard field.
     *
     * @param field value of field. Possible values: NICKNAME, PHOTO, BDAY, JABBERID, MAILER, TZ,
     *              GEO, TITLE, ROLE, LOGO, NOTE, PRODID, REV, SORT-STRING, SOUND, UID, URL, DESC.
     */
    public String getField(String field) {
        return otherSimpleFields.get(field);
    }

    /**
     * Set generic VCard field.
     *
     * @param value value of field
     * @param field field to set. See {@link #getField(String)}
     * @see #getField(String)
     */
    public void setField(String field, String value) {
        setField(field, value, false);
    }

    /**
     * Set generic, unescapable VCard field. If unescabale is set to true, XML maybe a part of the
     * value.
     *
     * @param value         value of field
     * @param field         field to set. See {@link #getField(String)}
     * @param isUnescapable True if the value should not be escaped, and false if it should.
     */
    public void setField(String field, String value, boolean isUnescapable) {
        if (!isUnescapable) {
            otherSimpleFields.put(field, value);
        }
        else {
            otherUnescapableFields.put(field, value);
        }
    }

    public String getFirstName() {
        return firstName;
    }

    public void setFirstName(String firstName) {
        this.firstName = firstName;
        // Update FN field
        updateFN();
    }

    public String getLastName() {
        return lastName;
    }

    public void setLastName(String lastName) {
        this.lastName = lastName;
        // Update FN field
        updateFN();
    }

    public String getMiddleName() {
        return middleName;
    }

    public void setMiddleName(String middleName) {
        this.middleName = middleName;
        // Update FN field
        updateFN();
    }

    public String getNickName() {
        return otherSimpleFields.get("NICKNAME");
    }

    public void setNickName(String nickName) {
        otherSimpleFields.put("NICKNAME", nickName);
    }

    public String getEmailHome() {
        return emailHome;
    }

    public void setEmailHome(String email) {
        this.emailHome = email;
    }

    public String getEmailWork() {
        return emailWork;
    }

    public void setEmailWork(String emailWork) {
        this.emailWork = emailWork;
    }

    public String getJabberId() {
        return otherSimpleFields.get("JABBERID");
    }

    public void setJabberId(String jabberId) {
        otherSimpleFields.put("JABBERID", jabberId);
    }

    public String getOrganization() {
        return organization;
    }

    public void setOrganization(String organization) {
        this.organization = organization;
    }

    public String getOrganizationUnit() {
        return organizationUnit;
    }

    public void setOrganizationUnit(String organizationUnit) {
        this.organizationUnit = organizationUnit;
    }

    /**
     * Get home address field
     *
     * @param addrField one of POSTAL, PARCEL, (DOM | INTL), PREF, POBOX, EXTADR, STREET,
     *                  LOCALITY, REGION, PCODE, CTRY
     */
    public String getAddressFieldHome(String addrField) {
        return homeAddr.get(addrField);
    }

    /**
     * Set home address field
     *
     * @param addrField one of POSTAL, PARCEL, (DOM | INTL), PREF, POBOX, EXTADR, STREET,
     *                  LOCALITY, REGION, PCODE, CTRY
     */
    public void setAddressFieldHome(String addrField, String value) {
        homeAddr.put(addrField, value);
    }

    /**
     * Get work address field
     *
     * @param addrField one of POSTAL, PARCEL, (DOM | INTL), PREF, POBOX, EXTADR, STREET,
     *                  LOCALITY, REGION, PCODE, CTRY
     */
    public String getAddressFieldWork(String addrField) {
        return workAddr.get(addrField);
    }

    /**
     * Set work address field
     *
     * @param addrField one of POSTAL, PARCEL, (DOM | INTL), PREF, POBOX, EXTADR, STREET,
     *                  LOCALITY, REGION, PCODE, CTRY
     */
    public void setAddressFieldWork(String addrField, String value) {
        workAddr.put(addrField, value);
    }


    /**
     * Set home phone number
     *
     * @param phoneType one of VOICE, FAX, PAGER, MSG, CELL, VIDEO, BBS, MODEM, ISDN, PCS, PREF
     * @param phoneNum  phone number
     */
    public void setPhoneHome(String phoneType, String phoneNum) {
        homePhones.put(phoneType, phoneNum);
    }

    /**
     * Get home phone number
     *
     * @param phoneType one of VOICE, FAX, PAGER, MSG, CELL, VIDEO, BBS, MODEM, ISDN, PCS, PREF
     */
    public String getPhoneHome(String phoneType) {
        return homePhones.get(phoneType);
    }

    /**
     * Set work phone number
     *
     * @param phoneType one of VOICE, FAX, PAGER, MSG, CELL, VIDEO, BBS, MODEM, ISDN, PCS, PREF
     * @param phoneNum  phone number
     */
    public void setPhoneWork(String phoneType, String phoneNum) {
        workPhones.put(phoneType, phoneNum);
    }

    /**
     * Get work phone number
     *
     * @param phoneType one of VOICE, FAX, PAGER, MSG, CELL, VIDEO, BBS, MODEM, ISDN, PCS, PREF
     */
    public String getPhoneWork(String phoneType) {
        return workPhones.get(phoneType);
    }

    /**
     * Set the avatar for the VCard by specifying the url to the image.
     *
     * @param avatarURL the url to the image(png,jpeg,gif,bmp)
     */
    public void setAvatar(URL avatarURL) {
        byte[] bytes = new byte[0];
        try {
            bytes = getBytes(avatarURL);
        }
        catch (IOException e) {
            e.printStackTrace();
        }

        setAvatar(bytes);
    }

    /**
     * Removes the avatar from the vCard
     *
     *  This is done by setting the PHOTO value to the empty string as defined in XEP-0153
     */
    public void removeAvatar() {
        // Remove avatar (if any)
        photoBinval = null;
        photoMimeType = null;
    }

    /**
     * Specify the bytes of the JPEG for the avatar to use.
     * If bytes is null, then the avatar will be removed.
     * 'image/jpeg' will be used as MIME type.
     *
     * @param bytes the bytes of the avatar, or null to remove the avatar data
     */
    public void setAvatar(byte[] bytes) {
<<<<<<< HEAD
        setAvatar(bytes, "image/jpeg");
=======
        setAvatar(bytes, DEFAULT_MIME_TYPE);
>>>>>>> df022d15
    }

    /**
     * Specify the bytes for the avatar to use as well as the mime type.
     *
     * @param bytes the bytes of the avatar.
     * @param mimeType the mime type of the avatar.
     */
    public void setAvatar(byte[] bytes, String mimeType) {
        // If bytes is null, remove the avatar
        if (bytes == null) {
            removeAvatar();
            return;
        }

        // Otherwise, add to mappings.
        String encodedImage = StringUtils.encodeBase64(bytes);

        setAvatar(encodedImage, mimeType);
<<<<<<< HEAD
=======
    }

    /**
     * Specify the Avatar used for this vCard.
     *
     * @param encodedImage the Base64 encoded image as String
     * @param mimeType the MIME type of the image
     */
    public void setAvatar(String encodedImage, String mimeType) {
        photoBinval = encodedImage;
        photoMimeType = mimeType;
>>>>>>> df022d15
    }

    /**
     * Specify the Avatar used for this vCard.
     *
<<<<<<< HEAD
     * @param encodedImage the Base64 encoded image as String
     * @param mimeType the MIME type of the image
     */
    public void setAvatar(String encodedImage, String mimeType) {
        photoBinval = encodedImage;
        photoMimeType = mimeType;
=======
     * @param encodedAvatar the encoded avatar string.
     * @deprecated Use {@link #setAvatar(String, String)} instead.
     */
    public void setEncodedImage(String encodedAvatar) {
        setAvatar(encodedAvatar, DEFAULT_MIME_TYPE);
>>>>>>> df022d15
    }
    
    /**
     * Return the byte representation of the avatar(if one exists), otherwise returns null if
     * no avatar could be found.
     * <b>Example 1</b>
     * <pre>
     * // Load Avatar from VCard
     * byte[] avatarBytes = vCard.getAvatar();
     * <p/>
     * // To create an ImageIcon for Swing applications
     * ImageIcon icon = new ImageIcon(avatar);
     * <p/>
     * // To create just an image object from the bytes
     * ByteArrayInputStream bais = new ByteArrayInputStream(avatar);
     * try {
     *   Image image = ImageIO.read(bais);
     *  }
     *  catch (IOException e) {
     *    e.printStackTrace();
     * }
     * </pre>
     *
     * @return byte representation of avatar.
     */
    public byte[] getAvatar() {
        if (photoBinval == null) {
            return null;
        }
        return StringUtils.decodeBase64(photoBinval);
    }

    /**
     * Returns the MIME Type of the avatar or null if none is set
     *
     * @return the MIME Type of the avatar or null
     */
    public String getAvatarMimeType() {
        return photoMimeType;
    }

    /**
     * Common code for getting the bytes of a url.
     *
     * @param url the url to read.
     */
    public static byte[] getBytes(URL url) throws IOException {
        final String path = url.getPath();
        final File file = new File(path);
        if (file.exists()) {
            return getFileBytes(file);
        }

        return null;
    }

    private static byte[] getFileBytes(File file) throws IOException {
        BufferedInputStream bis = null;
        try {
            bis = new BufferedInputStream(new FileInputStream(file));
            int bytes = (int) file.length();
            byte[] buffer = new byte[bytes];
            int readBytes = bis.read(buffer);
            if (readBytes != buffer.length) {
                throw new IOException("Entire file not read");
            }
            return buffer;
        }
        finally {
            if (bis != null) {
                bis.close();
            }
        }
    }

    /**
     * Returns the SHA-1 Hash of the Avatar image.
     *
     * @return the SHA-1 Hash of the Avatar image.
     */
    public String getAvatarHash() {
        byte[] bytes = getAvatar();
        if (bytes == null) {
            return null;
        }

        MessageDigest digest;
        try {
            digest = MessageDigest.getInstance("SHA-1");
        }
        catch (NoSuchAlgorithmException e) {
            e.printStackTrace();
            return null;
        }

        digest.update(bytes);
        return StringUtils.encodeHex(digest.digest());
    }

    private void updateFN() {
        StringBuilder sb = new StringBuilder();
        if (firstName != null) {
            sb.append(StringUtils.escapeForXML(firstName)).append(' ');
        }
        if (middleName != null) {
            sb.append(StringUtils.escapeForXML(middleName)).append(' ');
        }
        if (lastName != null) {
            sb.append(StringUtils.escapeForXML(lastName));
        }
        setField("FN", sb.toString());
    }

    /**
     * Save this vCard for the user connected by 'connection'. Connection should be authenticated
     * and not anonymous.<p>
     * <p/>
     * NOTE: the method is asynchronous and does not wait for the returned value.
     *
     * @param connection the Connection to use.
     * @throws XMPPException thrown if there was an issue setting the VCard in the server.
     */
    public void save(Connection connection) throws XMPPException {
        checkAuthenticated(connection, true);

        setType(IQ.Type.SET);
        setFrom(connection.getUser());
        PacketCollector collector = connection.createPacketCollector(new PacketIDFilter(getPacketID()));
        connection.sendPacket(this);

        Packet response = collector.nextResult(SmackConfiguration.getPacketReplyTimeout());

        // Cancel the collector.
        collector.cancel();
        if (response == null) {
            throw new XMPPException("No response from server on status set.");
        }
        if (response.getError() != null) {
            throw new XMPPException(response.getError());
        }
    }

    /**
     * Load VCard information for a connected user. Connection should be authenticated
     * and not anonymous.
     */
    public void load(Connection connection) throws XMPPException {
        checkAuthenticated(connection, true);

        setFrom(connection.getUser());
        doLoad(connection, connection.getUser());
    }

    /**
     * Load VCard information for a given user. Connection should be authenticated and not anonymous.
     */
    public void load(Connection connection, String user) throws XMPPException {
        checkAuthenticated(connection, false);

        setTo(user);
        doLoad(connection, user);
    }

    private void doLoad(Connection connection, String user) throws XMPPException {
        setType(Type.GET);
        PacketCollector collector = connection.createPacketCollector(
                new PacketIDFilter(getPacketID()));
        connection.sendPacket(this);

        VCard result = null;
        try {
            result = (VCard) collector.nextResult(SmackConfiguration.getPacketReplyTimeout());

            if (result == null) {
                String errorMessage = "Timeout getting VCard information";
                throw new XMPPException(errorMessage, new XMPPError(
                        XMPPError.Condition.request_timeout, errorMessage));
            }
            if (result.getError() != null) {
                throw new XMPPException(result.getError());
            }
        }
        catch (ClassCastException e) {
            System.out.println("No VCard for " + user);
        }

        copyFieldsFrom(result);
    }

    public String getChildElementXML() {
        StringBuilder sb = new StringBuilder();
        new VCardWriter(sb).write();
        return sb.toString();
    }

    private void copyFieldsFrom(VCard from) {
        Field[] fields = VCard.class.getDeclaredFields();
        for (Field field : fields) {
            if (field.getDeclaringClass() == VCard.class &&
                    !Modifier.isFinal(field.getModifiers())) {
                try {
                    field.setAccessible(true);
                    field.set(this, field.get(from));
                }
                catch (IllegalAccessException e) {
                    throw new RuntimeException("This cannot happen:" + field, e);
                }
            }
        }
    }

    private void checkAuthenticated(Connection connection, boolean checkForAnonymous) {
        if (connection == null) {
            throw new IllegalArgumentException("No connection was provided");
        }
        if (!connection.isAuthenticated()) {
            throw new IllegalArgumentException("Connection is not authenticated");
        }
        if (checkForAnonymous && connection.isAnonymous()) {
            throw new IllegalArgumentException("Connection cannot be anonymous");
        }
    }

    private boolean hasContent() {
        //noinspection OverlyComplexBooleanExpression
        return hasNameField()
                || hasOrganizationFields()
                || emailHome != null
                || emailWork != null
                || otherSimpleFields.size() > 0
                || otherUnescapableFields.size() > 0
                || homeAddr.size() > 0
                || homePhones.size() > 0
                || workAddr.size() > 0
                || workPhones.size() > 0
                || photoBinval != null
                ;
    }

    private boolean hasNameField() {
        return firstName != null || lastName != null || middleName != null;
    }

    private boolean hasOrganizationFields() {
        return organization != null || organizationUnit != null;
    }

    // Used in tests:

    public boolean equals(Object o) {
        if (this == o) return true;
        if (o == null || getClass() != o.getClass()) return false;

        final VCard vCard = (VCard) o;

        if (emailHome != null ? !emailHome.equals(vCard.emailHome) : vCard.emailHome != null) {
            return false;
        }
        if (emailWork != null ? !emailWork.equals(vCard.emailWork) : vCard.emailWork != null) {
            return false;
        }
        if (firstName != null ? !firstName.equals(vCard.firstName) : vCard.firstName != null) {
            return false;
        }
        if (!homeAddr.equals(vCard.homeAddr)) {
            return false;
        }
        if (!homePhones.equals(vCard.homePhones)) {
            return false;
        }
        if (lastName != null ? !lastName.equals(vCard.lastName) : vCard.lastName != null) {
            return false;
        }
        if (middleName != null ? !middleName.equals(vCard.middleName) : vCard.middleName != null) {
            return false;
        }
        if (organization != null ?
                !organization.equals(vCard.organization) : vCard.organization != null) {
            return false;
        }
        if (organizationUnit != null ?
                !organizationUnit.equals(vCard.organizationUnit) : vCard.organizationUnit != null) {
            return false;
        }
        if (!otherSimpleFields.equals(vCard.otherSimpleFields)) {
            return false;
        }
        if (!workAddr.equals(vCard.workAddr)) {
            return false;
        }
        if (photoBinval != null ? !photoBinval.equals(vCard.photoBinval) : vCard.photoBinval != null) {
            return false;
        }

        return workPhones.equals(vCard.workPhones);
    }

    public int hashCode() {
        int result;
        result = homePhones.hashCode();
        result = 29 * result + workPhones.hashCode();
        result = 29 * result + homeAddr.hashCode();
        result = 29 * result + workAddr.hashCode();
        result = 29 * result + (firstName != null ? firstName.hashCode() : 0);
        result = 29 * result + (lastName != null ? lastName.hashCode() : 0);
        result = 29 * result + (middleName != null ? middleName.hashCode() : 0);
        result = 29 * result + (emailHome != null ? emailHome.hashCode() : 0);
        result = 29 * result + (emailWork != null ? emailWork.hashCode() : 0);
        result = 29 * result + (organization != null ? organization.hashCode() : 0);
        result = 29 * result + (organizationUnit != null ? organizationUnit.hashCode() : 0);
        result = 29 * result + otherSimpleFields.hashCode();
        result = 29 * result + (photoBinval != null ? photoBinval.hashCode() : 0);
        return result;
    }

    public String toString() {
        return getChildElementXML();
    }

    //==============================================================

    private class VCardWriter {

        private final StringBuilder sb;

        VCardWriter(StringBuilder sb) {
            this.sb = sb;
        }

        public void write() {
            appendTag("vCard", "xmlns", "vcard-temp", hasContent(), new ContentBuilder() {
                public void addTagContent() {
                    buildActualContent();
                }
            });
        }

        private void buildActualContent() {
            if (hasNameField()) {
                appendN();
            }

            appendOrganization();
            appendGenericFields();
            appendPhoto();

            appendEmail(emailWork, "WORK");
            appendEmail(emailHome, "HOME");

            appendPhones(workPhones, "WORK");
            appendPhones(homePhones, "HOME");

            appendAddress(workAddr, "WORK");
            appendAddress(homeAddr, "HOME");
        }

        private void appendPhoto() {
            if (photoBinval == null)
                return;

            appendTag("PHOTO", true, new ContentBuilder() {
                public void addTagContent() {
                    appendTag("BINVAL", photoBinval); // No need to escape photoBinval, as it's already Base64 encoded
                    appendTag("TYPE", StringUtils.escapeForXML(photoMimeType));
                }
            });
        }
        private void appendEmail(final String email, final String type) {
            if (email != null) {
                appendTag("EMAIL", true, new ContentBuilder() {
                    public void addTagContent() {
                        appendEmptyTag(type);
                        appendEmptyTag("INTERNET");
                        appendEmptyTag("PREF");
                        appendTag("USERID", StringUtils.escapeForXML(email));
                    }
                });
            }
        }

        private void appendPhones(Map<String, String> phones, final String code) {
            Iterator<Map.Entry<String, String>> it = phones.entrySet().iterator();
            while (it.hasNext()) {
                final Map.Entry<String,String> entry = it.next();
                appendTag("TEL", true, new ContentBuilder() {
                    public void addTagContent() {
                        appendEmptyTag(entry.getKey());
                        appendEmptyTag(code);
                        appendTag("NUMBER", StringUtils.escapeForXML(entry.getValue()));
                    }
                });
            }
        }

        private void appendAddress(final Map<String, String> addr, final String code) {
            if (addr.size() > 0) {
                appendTag("ADR", true, new ContentBuilder() {
                    public void addTagContent() {
                        appendEmptyTag(code);

                        Iterator<Map.Entry<String, String>> it = addr.entrySet().iterator();
                        while (it.hasNext()) {
                            final Entry<String, String> entry = it.next();
                            appendTag(entry.getKey(), StringUtils.escapeForXML(entry.getValue()));
                        }
                    }
                });
            }
        }

        private void appendEmptyTag(Object tag) {
            sb.append('<').append(tag).append("/>");
        }

        private void appendGenericFields() {
            Iterator<Map.Entry<String, String>> it = otherSimpleFields.entrySet().iterator();
            while (it.hasNext()) {
                Map.Entry<String, String> entry = it.next();
                appendTag(entry.getKey().toString(),
                        StringUtils.escapeForXML(entry.getValue()));
            }

            it = otherUnescapableFields.entrySet().iterator();
            while (it.hasNext()) {
                Map.Entry<String, String> entry = it.next();
                appendTag(entry.getKey().toString(),entry.getValue());
            }
        }

        private void appendOrganization() {
            if (hasOrganizationFields()) {
                appendTag("ORG", true, new ContentBuilder() {
                    public void addTagContent() {
                        appendTag("ORGNAME", StringUtils.escapeForXML(organization));
                        appendTag("ORGUNIT", StringUtils.escapeForXML(organizationUnit));
                    }
                });
            }
        }

        private void appendN() {
            appendTag("N", true, new ContentBuilder() {
                public void addTagContent() {
                    appendTag("FAMILY", StringUtils.escapeForXML(lastName));
                    appendTag("GIVEN", StringUtils.escapeForXML(firstName));
                    appendTag("MIDDLE", StringUtils.escapeForXML(middleName));
                }
            });
        }

        private void appendTag(String tag, String attr, String attrValue, boolean hasContent,
                ContentBuilder builder) {
            sb.append('<').append(tag);
            if (attr != null) {
                sb.append(' ').append(attr).append('=').append('\'').append(attrValue).append('\'');
            }

            if (hasContent) {
                sb.append('>');
                builder.addTagContent();
                sb.append("</").append(tag).append(">\n");
            }
            else {
                sb.append("/>\n");
            }
        }

        private void appendTag(String tag, boolean hasContent, ContentBuilder builder) {
            appendTag(tag, null, null, hasContent, builder);
        }

        private void appendTag(String tag, final String tagText) {
            if (tagText == null) return;
            final ContentBuilder contentBuilder = new ContentBuilder() {
                public void addTagContent() {
                    sb.append(tagText.trim());
                }
            };
            appendTag(tag, true, contentBuilder);
        }

    }

    //==============================================================

    private interface ContentBuilder {

        void addTagContent();
    }

    //==============================================================
}
<|MERGE_RESOLUTION|>--- conflicted
+++ resolved
@@ -357,11 +357,7 @@
      * @param bytes the bytes of the avatar, or null to remove the avatar data
      */
     public void setAvatar(byte[] bytes) {
-<<<<<<< HEAD
-        setAvatar(bytes, "image/jpeg");
-=======
         setAvatar(bytes, DEFAULT_MIME_TYPE);
->>>>>>> df022d15
     }
 
     /**
@@ -381,8 +377,6 @@
         String encodedImage = StringUtils.encodeBase64(bytes);
 
         setAvatar(encodedImage, mimeType);
-<<<<<<< HEAD
-=======
     }
 
     /**
@@ -394,26 +388,16 @@
     public void setAvatar(String encodedImage, String mimeType) {
         photoBinval = encodedImage;
         photoMimeType = mimeType;
->>>>>>> df022d15
-    }
-
-    /**
-     * Specify the Avatar used for this vCard.
-     *
-<<<<<<< HEAD
-     * @param encodedImage the Base64 encoded image as String
-     * @param mimeType the MIME type of the image
-     */
-    public void setAvatar(String encodedImage, String mimeType) {
-        photoBinval = encodedImage;
-        photoMimeType = mimeType;
-=======
+    }
+
+    /**
+     * Set the encoded avatar string. This is used by the provider.
+     *
      * @param encodedAvatar the encoded avatar string.
      * @deprecated Use {@link #setAvatar(String, String)} instead.
      */
     public void setEncodedImage(String encodedAvatar) {
         setAvatar(encodedAvatar, DEFAULT_MIME_TYPE);
->>>>>>> df022d15
     }
     
     /**
